--- conflicted
+++ resolved
@@ -178,14 +178,9 @@
 
         height = self.nodes[0].getblockcount()
 
-<<<<<<< HEAD
-        for i in range(10):
+        for _ in range(10):
             height += 1
-            # Use the mininode and blocktools functionality to manually build a block
-=======
-        for _ in range(10):
             # Use the blocktools functionality to manually build a block.
->>>>>>> 92d11163
             # Calling the generate() rpc is easier, but this allows us to exactly
             # control the blocks and transactions.
             block = create_block(
