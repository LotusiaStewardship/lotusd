#!/usr/bin/env python3
# Copyright (c) 2014-2016 The Bitcoin Core developers
# Distributed under the MIT software license, see the accompanying
# file COPYING or http://www.opensource.org/licenses/mit-license.php.
"""Test the importprunedfunds and removeprunedfunds RPCs."""

from decimal import Decimal

from test_framework.address import key_to_p2pkh
from test_framework.key import ECKey
from test_framework.test_framework import BitcoinTestFramework
from test_framework.util import assert_equal, assert_raises_rpc_error
from test_framework.wallet_util import bytes_to_wif


class ImportPrunedFundsTest(BitcoinTestFramework):
    def set_test_params(self):
        self.setup_clean_chain = True
        self.num_nodes = 2

    def skip_test_if_missing_module(self):
        self.skip_if_no_wallet()

    def run_test(self):
        self.log.info("Mining blocks...")
        self.nodes[0].generate(101)

        self.sync_all()

        # address
        address1 = self.nodes[0].getnewaddress()
        # pubkey
        address2 = self.nodes[0].getnewaddress()
        # privkey
        eckey = ECKey()
        eckey.generate()
        address3_privkey = bytes_to_wif(eckey.get_bytes())
        address3 = key_to_p2pkh(eckey.get_pubkey().get_bytes())
        self.nodes[0].importprivkey(address3_privkey)

        # Check only one address
        address_info = self.nodes[0].getaddressinfo(address1)
        assert_equal(address_info['ismine'], True)

        self.sync_all()

        # Node 1 sync test
        assert_equal(self.nodes[1].getblockcount(), 101)

        # Address Test - before import
        address_info = self.nodes[1].getaddressinfo(address1)
        assert_equal(address_info['iswatchonly'], False)
        assert_equal(address_info['ismine'], False)

        address_info = self.nodes[1].getaddressinfo(address2)
        assert_equal(address_info['iswatchonly'], False)
        assert_equal(address_info['ismine'], False)

        address_info = self.nodes[1].getaddressinfo(address3)
        assert_equal(address_info['iswatchonly'], False)
        assert_equal(address_info['ismine'], False)

        # Send funds to self
        txnid1 = self.nodes[0].sendtoaddress(address1, 10)
        self.nodes[0].generate(1)
        rawtxn1 = self.nodes[0].gettransaction(txnid1)['hex']
        proof1 = self.nodes[0].gettxoutproof([txnid1])

        txnid2 = self.nodes[0].sendtoaddress(address2, 5)
        self.nodes[0].generate(1)
        rawtxn2 = self.nodes[0].gettransaction(txnid2)['hex']
        proof2 = self.nodes[0].gettxoutproof([txnid2])

        txnid3 = self.nodes[0].sendtoaddress(address3, 2.5)
        self.nodes[0].generate(1)
        rawtxn3 = self.nodes[0].gettransaction(txnid3)['hex']
        proof3 = self.nodes[0].gettxoutproof([txnid3])

        self.sync_all()

        # Import with no affiliated address
        assert_raises_rpc_error(
            -5, "No addresses", self.nodes[1].importprunedfunds, rawtxn1, proof1)

        balance1 = self.nodes[1].getbalance()
        assert_equal(balance1, Decimal(0))

        # Import with affiliated address with no rescan
        self.nodes[1].createwallet('wwatch', disable_private_keys=True)
        wwatch = self.nodes[1].get_wallet_rpc('wwatch')
        wwatch.importaddress(address=address2, rescan=False)
        wwatch.importprunedfunds(rawtransaction=rawtxn2, txoutproof=proof2)
        assert [tx for tx in wwatch.listtransactions(include_watchonly=True)
                if tx['txid'] == txnid2]

        # Import with private key with no rescan
<<<<<<< HEAD
        self.nodes[1].importprivkey(privkey=address3_privkey, rescan=False)
        self.nodes[1].importprunedfunds(rawtxn3, proof3)
        assert [tx for tx in self.nodes[1].listtransactions() if tx['txid']
                == txnid3]
        balance3 = self.nodes[1].getbalance()
        assert_equal(balance3, Decimal('2.5'))
=======
        w1 = self.nodes[1].get_wallet_rpc(self.default_wallet_name)
        w1.importprivkey(privkey=address3_privkey, rescan=False)
        w1.importprunedfunds(rawtxn3, proof3)
        assert [tx for tx in w1.listtransactions() if tx['txid'] == txnid3]
        balance3 = w1.getbalance()
        assert_equal(balance3, Decimal('25000'))
>>>>>>> fa7a44f7

        # Addresses Test - after import
        address_info = w1.getaddressinfo(address1)
        assert_equal(address_info['iswatchonly'], False)
        assert_equal(address_info['ismine'], False)
        address_info = wwatch.getaddressinfo(address2)
        if self.options.descriptors:
            assert_equal(address_info['iswatchonly'], False)
            assert_equal(address_info['ismine'], True)
        else:
            assert_equal(address_info['iswatchonly'], True)
            assert_equal(address_info['ismine'], False)
        address_info = w1.getaddressinfo(address3)
        assert_equal(address_info['iswatchonly'], False)
        assert_equal(address_info['ismine'], True)

        # Remove transactions
        assert_raises_rpc_error(
            -8, "Transaction does not exist in wallet.", w1.removeprunedfunds, txnid1)

        assert not [tx for tx in w1.listtransactions(
            include_watchonly=True) if tx['txid'] == txnid1]

        wwatch.removeprunedfunds(txnid2)
        assert not [tx for tx in wwatch.listtransactions(
            include_watchonly=True) if tx['txid'] == txnid2]

        w1.removeprunedfunds(txnid3)
        assert not [tx for tx in w1.listtransactions(
            include_watchonly=True) if tx['txid'] == txnid3]


if __name__ == '__main__':
    ImportPrunedFundsTest().main()<|MERGE_RESOLUTION|>--- conflicted
+++ resolved
@@ -94,21 +94,12 @@
                 if tx['txid'] == txnid2]
 
         # Import with private key with no rescan
-<<<<<<< HEAD
-        self.nodes[1].importprivkey(privkey=address3_privkey, rescan=False)
-        self.nodes[1].importprunedfunds(rawtxn3, proof3)
-        assert [tx for tx in self.nodes[1].listtransactions() if tx['txid']
-                == txnid3]
-        balance3 = self.nodes[1].getbalance()
-        assert_equal(balance3, Decimal('2.5'))
-=======
         w1 = self.nodes[1].get_wallet_rpc(self.default_wallet_name)
         w1.importprivkey(privkey=address3_privkey, rescan=False)
         w1.importprunedfunds(rawtxn3, proof3)
         assert [tx for tx in w1.listtransactions() if tx['txid'] == txnid3]
         balance3 = w1.getbalance()
-        assert_equal(balance3, Decimal('25000'))
->>>>>>> fa7a44f7
+        assert_equal(balance3, Decimal('2.5'))
 
         # Addresses Test - after import
         address_info = w1.getaddressinfo(address1)
