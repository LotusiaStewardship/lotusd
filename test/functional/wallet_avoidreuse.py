#!/usr/bin/env python3
# Copyright (c) 2018 The Bitcoin Core developers
# Distributed under the MIT software license, see the accompanying
# file COPYING or http://www.opensource.org/licenses/mit-license.php.
"""Test the avoid_reuse and setwalletflag features."""

from test_framework.test_framework import BitcoinTestFramework
from test_framework.util import (
    assert_approx,
    assert_equal,
    assert_raises_rpc_error,
    connect_nodes,
)


def reset_balance(node, discardaddr):
    '''Throw away all owned coins by the node so it gets a balance of 0.'''
    balance = node.getbalance(avoid_reuse=False)
    if balance > 0.5:
        node.sendtoaddress(
            address=discardaddr,
            amount=balance,
            subtractfeefromamount=True,
            avoid_reuse=False)


def count_unspent(node):
    '''Count the unspent outputs for the given node and return various statistics'''
    r = {
        "total": {
            "count": 0,
            "sum": 0,
        },
        "reused": {
            "count": 0,
            "sum": 0,
        },
    }
    supports_reused = True
    for utxo in node.listunspent(minconf=0):
        r["total"]["count"] += 1
        r["total"]["sum"] += utxo["amount"]
        if supports_reused and "reused" in utxo:
            if utxo["reused"]:
                r["reused"]["count"] += 1
                r["reused"]["sum"] += utxo["amount"]
        else:
            supports_reused = False
    r["reused"]["supported"] = supports_reused
    return r


def assert_unspent(node, total_count=None, total_sum=None,
                   reused_supported=None, reused_count=None, reused_sum=None):
    '''Make assertions about a node's unspent output statistics'''
    stats = count_unspent(node)
    if total_count is not None:
        assert_equal(stats["total"]["count"], total_count)
    if total_sum is not None:
        assert_approx(stats["total"]["sum"], total_sum, 0.1)
    if reused_supported is not None:
        assert_equal(stats["reused"]["supported"], reused_supported)
    if reused_count is not None:
        assert_equal(stats["reused"]["count"], reused_count)
    if reused_sum is not None:
        assert_approx(stats["reused"]["sum"], reused_sum, 10)


def assert_balances(node, mine):
    '''Make assertions about a node's getbalances output'''
    got = node.getbalances()["mine"]
    for k, v in mine.items():
        assert_approx(got[k], v, 0.1)


class AvoidReuseTest(BitcoinTestFramework):

    def set_test_params(self):
        self.setup_clean_chain = False
        self.num_nodes = 2
        # This test isn't testing txn relay/timing, so set whitelist on the
        # peers for instant txn relay. This speeds up the test run time 2-3x.
        self.extra_args = [["-whitelist=noban@127.0.0.1"]] * self.num_nodes

    def skip_test_if_missing_module(self):
        self.skip_if_no_wallet()

    def run_test(self):
        '''Set up initial chain and run tests defined below'''

        self.test_persistence()
        self.test_immutable()

        self.nodes[0].generate(110)
        self.sync_all()
        self.test_change_remains_change(self.nodes[1])
        reset_balance(self.nodes[1], self.nodes[0].getnewaddress())
        self.test_sending_from_reused_address_without_avoid_reuse()
        reset_balance(self.nodes[1], self.nodes[0].getnewaddress())
        self.test_sending_from_reused_address_fails()
        reset_balance(self.nodes[1], self.nodes[0].getnewaddress())
        self.test_getbalances_used()
        reset_balance(self.nodes[1], self.nodes[0].getnewaddress())
        self.test_full_destination_group_is_preferred()
        reset_balance(self.nodes[1], self.nodes[0].getnewaddress())
        self.test_all_destination_groups_are_used()

    def test_persistence(self):
        '''Test that wallet files persist the avoid_reuse flag.'''
        self.log.info("Test wallet files persist avoid_reuse flag")

        # Configure node 1 to use avoid_reuse
        self.nodes[1].setwalletflag('avoid_reuse')

        # Flags should be node1.avoid_reuse=false, node2.avoid_reuse=true
        assert_equal(self.nodes[0].getwalletinfo()["avoid_reuse"], False)
        assert_equal(self.nodes[1].getwalletinfo()["avoid_reuse"], True)

        # Stop and restart node 1
        self.restart_node(1)
        connect_nodes(self.nodes[0], self.nodes[1])

        # Flags should still be node1.avoid_reuse=false, node2.avoid_reuse=true
        assert_equal(self.nodes[0].getwalletinfo()["avoid_reuse"], False)
        assert_equal(self.nodes[1].getwalletinfo()["avoid_reuse"], True)

        # Attempting to set flag to its current state should throw
        assert_raises_rpc_error(-8,
                                "Wallet flag is already set to false",
                                self.nodes[0].setwalletflag,
                                'avoid_reuse',
                                False)
        assert_raises_rpc_error(-8,
                                "Wallet flag is already set to true",
                                self.nodes[1].setwalletflag,
                                'avoid_reuse',
                                True)

    def test_immutable(self):
        '''Test immutable wallet flags'''
        self.log.info("Test immutable wallet flags")

        # Attempt to set the disable_private_keys flag; this should not work
        assert_raises_rpc_error(-8,
                                "Wallet flag is immutable",
                                self.nodes[1].setwalletflag,
                                'disable_private_keys')

        tempwallet = ".wallet_avoidreuse.py_test_immutable_wallet.dat"

        # Create a wallet with disable_private_keys set; this should work
        self.nodes[1].createwallet(wallet_name=tempwallet,
                                   disable_private_keys=True)
        w = self.nodes[1].get_wallet_rpc(tempwallet)

        # Attempt to unset the disable_private_keys flag; this should not work
        assert_raises_rpc_error(-8,
                                "Wallet flag is immutable",
                                w.setwalletflag,
                                'disable_private_keys',
                                False)

        # Unload temp wallet
        self.nodes[1].unloadwallet(tempwallet)

    def test_change_remains_change(self, node):
        self.log.info(
            "Test that change doesn't turn into non-change when spent")

        reset_balance(node, node.getnewaddress())
        addr = node.getnewaddress()
        txid = node.sendtoaddress(addr, 100)
        out = node.listunspent(minconf=0, query_options={'minimumAmount': 200})
        assert_equal(len(out), 1)
        assert_equal(out[0]['txid'], txid)
        changeaddr = out[0]['address']

        # Make sure it's starting out as change as expected
        assert node.getaddressinfo(changeaddr)['ischange']
        for logical_tx in node.listtransactions():
            assert logical_tx.get('address') != changeaddr

        # Spend it
        reset_balance(node, node.getnewaddress())

        # It should still be change
        assert node.getaddressinfo(changeaddr)['ischange']
        for logical_tx in node.listtransactions():
            assert logical_tx.get('address') != changeaddr

    def test_sending_from_reused_address_without_avoid_reuse(self):
        '''
        Test the same as test_sending_from_reused_address_fails, except send the 1000 Lotus with
        the avoid_reuse flag set to false. This means the 10 BTC send should succeed,
        where it fails in test_sending_from_reused_address_fails.
        '''
        self.log.info(
            "Test sending from reused address with avoid_reuse=false")

        fundaddr = self.nodes[1].getnewaddress()
        retaddr = self.nodes[0].getnewaddress()

        self.nodes[0].sendtoaddress(fundaddr, 1000)
        self.nodes[0].generate(1)
        self.sync_all()

        # listunspent should show 1 single, unused 1000 Lotus output
        assert_unspent(
            self.nodes[1],
            total_count=1,
            total_sum=1000,
            reused_supported=True,
            reused_count=0)
        # getbalances should show no used, 1000 Lotus trusted
        assert_balances(self.nodes[1], mine={"used": 0, "trusted": 1000})
        # node 0 should not show a used entry, as it does not enable
        # avoid_reuse
        assert("used" not in self.nodes[0].getbalances()["mine"])

        self.nodes[1].sendtoaddress(retaddr, 500)
        self.nodes[0].generate(1)
        self.sync_all()

        # listunspent should show 1 single, unused 500 Lotus output
        assert_unspent(
            self.nodes[1],
            total_count=1,
            total_sum=500,
            reused_supported=True,
            reused_count=0)
        # getbalances should show no used, 500 Lotus trusted
        assert_balances(self.nodes[1], mine={"used": 0, "trusted": 500})

        self.nodes[0].sendtoaddress(fundaddr, 1000)
        self.nodes[0].generate(1)
        self.sync_all()

        # listunspent should show 2 total outputs (5, 1000 Lotus), one unused (5),
        # one reused (10)
        assert_unspent(
            self.nodes[1],
            total_count=2,
            total_sum=1500,
            reused_count=1,
            reused_sum=1000)
        # getbalances should show 1000 used, 500 Lotus trusted
        assert_balances(self.nodes[1], mine={"used": 1000, "trusted": 500})

        self.nodes[1].sendtoaddress(
            address=retaddr, amount=1000, avoid_reuse=False)

        # listunspent should show 1 total outputs (500 Lotus), unused
        assert_unspent(
            self.nodes[1],
            total_count=1,
            total_sum=500,
            reused_count=0)
        # getbalances should show no used, 500 Lotus trusted
        assert_balances(self.nodes[1], mine={"used": 0, "trusted": 500})

        # node 1 should now have about 500 Lotus left (for both cases)
        assert_approx(self.nodes[1].getbalance(), 500, 0.001)
        assert_approx(self.nodes[1].getbalance(avoid_reuse=False), 500, 0.1)

    def test_sending_from_reused_address_fails(self):
        '''
        Test the simple case where [1] generates a new address A, then
        [0] sends 1000 Lotus to A.
        [1] spends 500 Lotus from A. (leaving roughly 500 Lotus useable)
        [0] sends 1000 Lotus to A again.
        [1] tries to spend 1000 Lotus (fails; dirty).
        [1] tries to spend 400 Lotus (succeeds; change address sufficient)
        '''
        self.log.info("Test sending from reused address fails")

        fundaddr = self.nodes[1].getnewaddress(label="", address_type="legacy")
        retaddr = self.nodes[0].getnewaddress()

        self.nodes[0].sendtoaddress(fundaddr, 1000)
        self.nodes[0].generate(1)
        self.sync_all()

        # listunspent should show 1 single, unused 1000 Lotus output
        assert_unspent(
            self.nodes[1],
            total_count=1,
            total_sum=1000,
            reused_supported=True,
            reused_count=0)
        # getbalances should show no used, 1000 Lotus trusted
        assert_balances(self.nodes[1], mine={"used": 0, "trusted": 1000})

        self.nodes[1].sendtoaddress(retaddr, 500)
        self.nodes[0].generate(1)
        self.sync_all()

        # listunspent should show 1 single, unused 500 Lotus output
        assert_unspent(
            self.nodes[1],
            total_count=1,
            total_sum=500,
            reused_supported=True,
            reused_count=0)
        # getbalances should show no used, 500 Lotus trusted
        assert_balances(self.nodes[1], mine={"used": 0, "trusted": 500})

<<<<<<< HEAD
        # For the second send, we transmute it to a related single-key address
        # to make sure it's also detected as re-use
        # NB: this is not very useful for ABC, but we keep the new variable
        # name for consistency.
        new_fundaddr = fundaddr

        self.nodes[0].sendtoaddress(new_fundaddr, 1000)
        self.nodes[0].generate(1)
        self.sync_all()

        # listunspent should show 2 total outputs (500, 1000 Lotus), one unused (5),
        # one reused (10)
        assert_unspent(
            self.nodes[1],
            total_count=2,
            total_sum=1500,
            reused_count=1,
            reused_sum=1000)
        # getbalances should show 1000 used, 500 Lotus trusted
        assert_balances(self.nodes[1], mine={"used": 1000, "trusted": 500})

        # node 1 should now have a balance of 500 (no dirty) or 1500 (including
        # dirty)
        assert_approx(self.nodes[1].getbalance(), 500, 0.1)
        assert_approx(self.nodes[1].getbalance(avoid_reuse=False), 1500, 0.1)

        assert_raises_rpc_error(-6, "Insufficient funds",
                                self.nodes[1].sendtoaddress, retaddr, 1000)

        self.nodes[1].sendtoaddress(retaddr, 400)

        # listunspent should show 2 total outputs (1, 1000 Lotus), one unused (1),
        # one reused (10)
        assert_unspent(
            self.nodes[1],
            total_count=2,
            total_sum=1100,
            reused_count=1,
            reused_sum=1000)
        # getbalances should show 10 used, 100 Lotus trusted
        assert_balances(self.nodes[1], mine={"used": 1000, "trusted": 100})

        # node 1 should now have about 100 Lotus left (no dirty) and 11 (including
        # dirty)
        assert_approx(self.nodes[1].getbalance(), 100, 0.1)
        assert_approx(self.nodes[1].getbalance(avoid_reuse=False), 1100, 0.1)
=======
        if not self.options.descriptors:
            # For the second send, we transmute it to a related single-key address
            # to make sure it's also detected as re-use
            # NB: this is not very useful for ABC, but we keep the new variable
            # name for consistency.
            new_fundaddr = fundaddr

            self.nodes[0].sendtoaddress(new_fundaddr, 10000000)
            self.nodes[0].generate(1)
            self.sync_all()

            # listunspent should show 2 total outputs (5MM, 10MM XEC), one unused
            # (5MM), one reused (10MM)
            assert_unspent(
                self.nodes[1],
                total_count=2,
                total_sum=15000000,
                reused_count=1,
                reused_sum=10000000)
            # getbalances should show 10MM used, 5MM XEC trusted
            assert_balances(
                self.nodes[1],
                mine={
                    "used": 10000000,
                    "trusted": 5000000})

            # node 1 should now have a balance of 5MM (no dirty) or 15MM
            # (including dirty)
            assert_approx(self.nodes[1].getbalance(), 5000000, 1000)
            assert_approx(
                self.nodes[1].getbalance(
                    avoid_reuse=False),
                15000000,
                1000)

            assert_raises_rpc_error(-6, "Insufficient funds",
                                    self.nodes[1].sendtoaddress, retaddr, 10000000)

            self.nodes[1].sendtoaddress(retaddr, 4000000)

            # listunspent should show 2 total outputs (1MM, 10MM XEC), one unused
            # (1MM), one reused (10MM)
            assert_unspent(
                self.nodes[1],
                total_count=2,
                total_sum=11000000,
                reused_count=1,
                reused_sum=10000000)
            # getbalances should show 10MM used, 1MM XEC trusted
            assert_balances(
                self.nodes[1],
                mine={
                    "used": 10000000,
                    "trusted": 1000000})

            # node 1 should now have about 1MM XEC left (no dirty) and 11MM
            # (including dirty)
            assert_approx(self.nodes[1].getbalance(), 1000000, 1000)
            assert_approx(
                self.nodes[1].getbalance(
                    avoid_reuse=False),
                11000000,
                1000)
>>>>>>> c3ff3d05

    def test_getbalances_used(self):
        '''
        getbalances and listunspent should pick up on reused addresses
        immediately, even for address reusing outputs created before the first
        transaction was spending from that address
        '''
        self.log.info("Test getbalances used category")

        # node under test should be completely empty
        assert_equal(self.nodes[1].getbalance(avoid_reuse=False), 0)

        new_addr = self.nodes[1].getnewaddress()
        ret_addr = self.nodes[0].getnewaddress()

        # send multiple transactions, reusing one address
        for _ in range(11):
            self.nodes[0].sendtoaddress(new_addr, 100)

        self.nodes[0].generate(1)
        self.sync_all()

        # send transaction that should not use all the available outputs
        # per the current coin selection algorithm
        self.nodes[1].sendtoaddress(ret_addr, 500)

        # getbalances and listunspent should show the remaining outputs
        # in the reused address as used/reused
        assert_unspent(
            self.nodes[1],
            total_count=2,
            total_sum=600,
            reused_count=1,
            reused_sum=100)
        assert_balances(self.nodes[1], mine={"used": 100, "trusted": 500})

    def test_full_destination_group_is_preferred(self):
        '''
        Test the case where [1] only has 11 outputs of 100 Lotus in the same reused
        address and tries to send a small payment of 50 Lotus. The wallet
        should use 10 outputs from the reused address as inputs and not a
        single 100 Lotus input, in order to join several outputs from the reused
        address.
        '''
        self.log.info(
            "Test that full destination groups are preferred in coin selection")

        # Node under test should be empty
        assert_equal(self.nodes[1].getbalance(avoid_reuse=False), 0)

        new_addr = self.nodes[1].getnewaddress()
        ret_addr = self.nodes[0].getnewaddress()

        # Send 11 outputs of 100 Lotus to the same, reused address in the wallet
        for _ in range(11):
            self.nodes[0].sendtoaddress(new_addr, 100)

        self.nodes[0].generate(1)
        self.sync_all()

        # Sending a transaction that is smaller than each one of the
        # available outputs
        txid = self.nodes[1].sendtoaddress(address=ret_addr, amount=50)
        inputs = self.nodes[1].getrawtransaction(txid, 1)["vin"]

        # The transaction should use 10 inputs exactly
        assert_equal(len(inputs), 10)

    def test_all_destination_groups_are_used(self):
        '''
        Test the case where [1] only has 22 outputs of 100 Lotus in the same reused
        address and tries to send a payment of 2050 Lotus. The wallet
        should use all 22 outputs from the reused address as inputs.
        '''
        self.log.info("Test that all destination groups are used")

        # Node under test should be empty
        assert_equal(self.nodes[1].getbalance(avoid_reuse=False), 0)

        new_addr = self.nodes[1].getnewaddress()
        ret_addr = self.nodes[0].getnewaddress()

        # Send 22 outputs of 100 Lotus to the same, reused address in the wallet
        for _ in range(22):
            self.nodes[0].sendtoaddress(new_addr, 100)

        self.nodes[0].generate(1)
        self.sync_all()

        # Sending a transaction that needs to use the full groups
        # of 10 inputs but also the incomplete group of 2 inputs.
        txid = self.nodes[1].sendtoaddress(address=ret_addr, amount=2050)
        inputs = self.nodes[1].getrawtransaction(txid, 1)["vin"]

        # The transaction should use 22 inputs exactly
        assert_equal(len(inputs), 22)


if __name__ == '__main__':
    AvoidReuseTest().main()<|MERGE_RESOLUTION|>--- conflicted
+++ resolved
@@ -304,54 +304,6 @@
         # getbalances should show no used, 500 Lotus trusted
         assert_balances(self.nodes[1], mine={"used": 0, "trusted": 500})
 
-<<<<<<< HEAD
-        # For the second send, we transmute it to a related single-key address
-        # to make sure it's also detected as re-use
-        # NB: this is not very useful for ABC, but we keep the new variable
-        # name for consistency.
-        new_fundaddr = fundaddr
-
-        self.nodes[0].sendtoaddress(new_fundaddr, 1000)
-        self.nodes[0].generate(1)
-        self.sync_all()
-
-        # listunspent should show 2 total outputs (500, 1000 Lotus), one unused (5),
-        # one reused (10)
-        assert_unspent(
-            self.nodes[1],
-            total_count=2,
-            total_sum=1500,
-            reused_count=1,
-            reused_sum=1000)
-        # getbalances should show 1000 used, 500 Lotus trusted
-        assert_balances(self.nodes[1], mine={"used": 1000, "trusted": 500})
-
-        # node 1 should now have a balance of 500 (no dirty) or 1500 (including
-        # dirty)
-        assert_approx(self.nodes[1].getbalance(), 500, 0.1)
-        assert_approx(self.nodes[1].getbalance(avoid_reuse=False), 1500, 0.1)
-
-        assert_raises_rpc_error(-6, "Insufficient funds",
-                                self.nodes[1].sendtoaddress, retaddr, 1000)
-
-        self.nodes[1].sendtoaddress(retaddr, 400)
-
-        # listunspent should show 2 total outputs (1, 1000 Lotus), one unused (1),
-        # one reused (10)
-        assert_unspent(
-            self.nodes[1],
-            total_count=2,
-            total_sum=1100,
-            reused_count=1,
-            reused_sum=1000)
-        # getbalances should show 10 used, 100 Lotus trusted
-        assert_balances(self.nodes[1], mine={"used": 1000, "trusted": 100})
-
-        # node 1 should now have about 100 Lotus left (no dirty) and 11 (including
-        # dirty)
-        assert_approx(self.nodes[1].getbalance(), 100, 0.1)
-        assert_approx(self.nodes[1].getbalance(avoid_reuse=False), 1100, 0.1)
-=======
         if not self.options.descriptors:
             # For the second send, we transmute it to a related single-key address
             # to make sure it's also detected as re-use
@@ -359,63 +311,62 @@
             # name for consistency.
             new_fundaddr = fundaddr
 
-            self.nodes[0].sendtoaddress(new_fundaddr, 10000000)
+            self.nodes[0].sendtoaddress(new_fundaddr, 1000)
             self.nodes[0].generate(1)
             self.sync_all()
 
-            # listunspent should show 2 total outputs (5MM, 10MM XEC), one unused
-            # (5MM), one reused (10MM)
+            # listunspent should show 2 total outputs (500, 1000 Lotus), one unused
+            # (500), one reused (1000)
             assert_unspent(
                 self.nodes[1],
                 total_count=2,
-                total_sum=15000000,
+                total_sum=1500,
                 reused_count=1,
-                reused_sum=10000000)
-            # getbalances should show 10MM used, 5MM XEC trusted
+                reused_sum=1000)
+            # getbalances should show 1000 used, 500 Lotus trusted
             assert_balances(
                 self.nodes[1],
                 mine={
-                    "used": 10000000,
-                    "trusted": 5000000})
-
-            # node 1 should now have a balance of 5MM (no dirty) or 15MM
+                    "used": 1000,
+                    "trusted": 500})
+
+            # node 1 should now have a balance of 500 (no dirty) or 1500
             # (including dirty)
-            assert_approx(self.nodes[1].getbalance(), 5000000, 1000)
+            assert_approx(self.nodes[1].getbalance(), 500, 0.1)
             assert_approx(
                 self.nodes[1].getbalance(
                     avoid_reuse=False),
-                15000000,
-                1000)
+                1500,
+                0.1)
 
             assert_raises_rpc_error(-6, "Insufficient funds",
-                                    self.nodes[1].sendtoaddress, retaddr, 10000000)
-
-            self.nodes[1].sendtoaddress(retaddr, 4000000)
-
-            # listunspent should show 2 total outputs (1MM, 10MM XEC), one unused
-            # (1MM), one reused (10MM)
+                                    self.nodes[1].sendtoaddress, retaddr, 1000)
+
+            self.nodes[1].sendtoaddress(retaddr, 400)
+
+            # listunspent should show 2 total outputs (100, 1000 Lotus), one unused
+            # (100), one reused (1000)
             assert_unspent(
                 self.nodes[1],
                 total_count=2,
-                total_sum=11000000,
+                total_sum=1100,
                 reused_count=1,
-                reused_sum=10000000)
-            # getbalances should show 10MM used, 1MM XEC trusted
+                reused_sum=1000)
+            # getbalances should show 1000 used, 100 Lotus trusted
             assert_balances(
                 self.nodes[1],
                 mine={
-                    "used": 10000000,
-                    "trusted": 1000000})
-
-            # node 1 should now have about 1MM XEC left (no dirty) and 11MM
+                    "used": 1000,
+                    "trusted": 100})
+
+            # node 1 should now have about 100 Lotus left (no dirty) and 1100
             # (including dirty)
-            assert_approx(self.nodes[1].getbalance(), 1000000, 1000)
+            assert_approx(self.nodes[1].getbalance(), 100, 0.1)
             assert_approx(
                 self.nodes[1].getbalance(
                     avoid_reuse=False),
-                11000000,
-                1000)
->>>>>>> c3ff3d05
+                1100,
+                0.1)
 
     def test_getbalances_used(self):
         '''
