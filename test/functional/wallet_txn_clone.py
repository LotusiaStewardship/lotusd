--- conflicted
+++ resolved
@@ -7,21 +7,11 @@
 from decimal import Decimal
 import io
 
-<<<<<<< HEAD
 from test_framework.blocktools import SUBSIDY
-from test_framework.test_framework import BitcoinTestFramework
-from test_framework.util import (
-    assert_equal,
-    connect_nodes,
-    disconnect_nodes,
-)
 from test_framework.script import CScript, OP_RETURN
 from test_framework.messages import CTransaction, CTxOut, COIN
-=======
-from test_framework.messages import XEC, CTransaction
 from test_framework.test_framework import BitcoinTestFramework
 from test_framework.util import assert_equal, connect_nodes, disconnect_nodes
->>>>>>> a331135a
 
 
 class TxnMallTest(BitcoinTestFramework):
