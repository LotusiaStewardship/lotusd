#!/usr/bin/env python3
# Copyright (c) 2017-2019 The Bitcoin Core developers
# Distributed under the MIT software license, see the accompanying
# file COPYING or http://www.opensource.org/licenses/mit-license.php.
"""Test that the wallet resends transactions periodically."""
import time

from test_framework.blocktools import create_block, create_coinbase, prepare_block
from test_framework.messages import ToHex
from test_framework.p2p import P2PTxInvStore
from test_framework.test_framework import BitcoinTestFramework
from test_framework.util import assert_equal


class ResendWalletTransactionsTest(BitcoinTestFramework):
    def set_test_params(self):
        self.num_nodes = 1
        self.extra_args = [['-allownonstdtxnconsensus=1']]

    def skip_test_if_missing_module(self):
        self.skip_if_no_wallet()

    def run_test(self):
        node = self.nodes[0]  # alias

        node.add_p2p_connection(P2PTxInvStore())

        self.log.info("Create a new transaction and wait until it's broadcast")
<<<<<<< HEAD
        txid = int(node.sendtoaddress(node.getnewaddress(), 1), 16)
=======
        txid = node.sendtoaddress(node.getnewaddress(), 1_000_000)
>>>>>>> 72a45978

        # Wallet rebroadcast is first scheduled 1 sec after startup (see
        # nNextResend in ResendWalletTransactions()). Tell scheduler to call
        # MaybeResendWalletTxn now to initialize nNextResend before the first
        # setmocktime call below.
        node.mockscheduler(1)

        # Can take a few seconds due to transaction trickling
        node.p2p.wait_for_broadcast([txid])

        # Add a second peer since txs aren't rebroadcast to the same peer (see
        # filterInventoryKnown)
        node.add_p2p_connection(P2PTxInvStore())

        self.log.info("Create a block")
        # Create and submit a block without the transaction.
        # Transactions are only rebroadcast if there has been a block at least five minutes
        # after the last time we tried to broadcast. Use mocktime and give an
        # extra minute to be sure.
        block_time = int(time.time()) + 6 * 60
        node.setmocktime(block_time)
        height = node.getblockcount() + 1
        block = create_block(int(node.getbestblockhash(), 16), create_coinbase(
            height), height, block_time)
        prepare_block(block)
        node.submitblock(ToHex(block))

        node.syncwithvalidationinterfacequeue()
        now = int(time.time())

        # Transaction should not be rebroadcast within first 12 hours
        # Leave 2 mins for buffer
        twelve_hrs = 12 * 60 * 60
        two_min = 2 * 60
        node.setmocktime(now + twelve_hrs - two_min)
        # Tell scheduler to call MaybeResendWalletTxn now
        node.mockscheduler(1)
        assert_equal(int(txid, 16) in node.p2ps[1].get_invs(), False)

        self.log.info("Bump time & check that transaction is rebroadcast")
        # Transaction should be rebroadcast approximately 24 hours in the future,
        # but can range from 12-36. So bump 36 hours to be sure.
        with node.assert_debug_log(['ResendWalletTransactions: resubmit 1 unconfirmed transactions']):
            node.setmocktime(now + 36 * 60 * 60)
            # Tell scheduler to call MaybeResendWalletTxn now.
            node.mockscheduler(1)
        # Give some time for trickle to occur
        node.setmocktime(now + 36 * 60 * 60 + 600)
        node.p2p.wait_for_broadcast([txid])


if __name__ == '__main__':
    ResendWalletTransactionsTest().main()<|MERGE_RESOLUTION|>--- conflicted
+++ resolved
@@ -26,11 +26,7 @@
         node.add_p2p_connection(P2PTxInvStore())
 
         self.log.info("Create a new transaction and wait until it's broadcast")
-<<<<<<< HEAD
-        txid = int(node.sendtoaddress(node.getnewaddress(), 1), 16)
-=======
-        txid = node.sendtoaddress(node.getnewaddress(), 1_000_000)
->>>>>>> 72a45978
+        txid = node.sendtoaddress(node.getnewaddress(), 1)
 
         # Wallet rebroadcast is first scheduled 1 sec after startup (see
         # nNextResend in ResendWalletTransactions()). Tell scheduler to call
