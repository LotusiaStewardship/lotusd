#!/usr/bin/env python3
# Copyright (c) 2018 The Bitcoin Core developers
# Distributed under the MIT software license, see the accompanying
# file COPYING or http://www.opensource.org/licenses/mit-license.php.
"""Test the Partially Signed Transaction RPCs.
"""

import json
import os
from decimal import Decimal

<<<<<<< HEAD
from test_framework.blocktools import SUBSIDY
=======
>>>>>>> a331135a
from test_framework.test_framework import BitcoinTestFramework
from test_framework.util import (
    assert_approx,
    assert_equal,
    assert_raises_rpc_error,
    find_output,
)

# Create one-input, one-output, no-fee transaction:


class PSBTTest(BitcoinTestFramework):

    def set_test_params(self):
        self.setup_clean_chain = False
        self.num_nodes = 3
        self.supports_cli = False

    def skip_test_if_missing_module(self):
        self.skip_if_no_wallet()

    def run_test(self):
        # Create and fund a raw tx for sending 10 BTC
        psbtx1 = self.nodes[0].walletcreatefundedpsbt(
            [], {self.nodes[2].getnewaddress(): Decimal('10')})['psbt']

        # If inputs are specified, do not automatically add more:
        utxo1 = self.nodes[0].listunspent()[0]
        assert_raises_rpc_error(-4,
                                "Insufficient funds",
                                self.nodes[0].walletcreatefundedpsbt,
                                [{"txid": utxo1['txid'],
                                  "vout": utxo1['vout']}],
                                {self.nodes[2].getnewaddress(): SUBSIDY + Decimal('200')})

        psbtx1 = self.nodes[0].walletcreatefundedpsbt(
            [{"txid": utxo1['txid'], "vout": utxo1['vout']}],
            {self.nodes[2].getnewaddress(): SUBSIDY + Decimal('200')}, 0, {"add_inputs": True})['psbt']
        assert_equal(len(self.nodes[0].decodepsbt(psbtx1)['tx']['vin']), 2)

        # Node 1 should not be able to add anything to it but still return the
        # psbtx same as before
        psbtx = self.nodes[1].walletprocesspsbt(psbtx1)['psbt']
        assert_equal(psbtx1, psbtx)

        # Sign the transaction and send
        signed_tx = self.nodes[0].walletprocesspsbt(psbtx)['psbt']
        final_tx = self.nodes[0].finalizepsbt(signed_tx)['hex']
        self.nodes[0].sendrawtransaction(final_tx)

        # Manually selected inputs can be locked:
        assert_equal(len(self.nodes[0].listlockunspent()), 0)
        utxo1 = self.nodes[0].listunspent()[0]
        psbtx1 = self.nodes[0].walletcreatefundedpsbt(
            [{"txid": utxo1['txid'], "vout": utxo1['vout']}],
            {self.nodes[2].getnewaddress(): 100}, 0,
            {"lockUnspents": True})["psbt"]
        assert_equal(len(self.nodes[0].listlockunspent()), 1)

        # Locks are ignored for manually selected inputs
        self.nodes[0].walletcreatefundedpsbt(
            [{"txid": utxo1['txid'], "vout": utxo1['vout']}],
            {self.nodes[2].getnewaddress(): 100}, 0)

        # Create p2sh, p2pkh addresses
        pubkey0 = self.nodes[0].getaddressinfo(
            self.nodes[0].getnewaddress())['pubkey']
        pubkey1 = self.nodes[1].getaddressinfo(
            self.nodes[1].getnewaddress())['pubkey']
        pubkey2 = self.nodes[2].getaddressinfo(
            self.nodes[2].getnewaddress())['pubkey']
        p2sh = self.nodes[1].addmultisigaddress(
            2, [pubkey0, pubkey1, pubkey2], "")['address']
        p2pkh = self.nodes[1].getnewaddress("")

        # fund those addresses
        rawtx = self.nodes[0].createrawtransaction([], {p2sh: Decimal('200'), p2pkh: Decimal('200')})
        rawtx = self.nodes[0].fundrawtransaction(rawtx, {"changePosition": 0})
        signed_tx = self.nodes[0].signrawtransactionwithwallet(rawtx['hex'])[
            'hex']
        txid = self.nodes[0].sendrawtransaction(signed_tx)
        self.nodes[0].generate(6)
        self.sync_all()

        # Find the output pos
        p2sh_pos = -1
        p2pkh_pos = -1
        decoded = self.nodes[0].decoderawtransaction(signed_tx)
        for out in decoded['vout']:
            if out['scriptPubKey']['addresses'][0] == p2sh:
                p2sh_pos = out['n']
            elif out['scriptPubKey']['addresses'][0] == p2pkh:
                p2pkh_pos = out['n']

        # spend single key from node 1
        rawtx = self.nodes[1].walletcreatefundedpsbt(
            [{"txid": txid, "vout": p2pkh_pos}],
            {self.nodes[1].getnewaddress(): Decimal('99')})['psbt']
        walletprocesspsbt_out = self.nodes[1].walletprocesspsbt(rawtx)
        # Make sure it has UTXOs
        decoded = self.nodes[1].decodepsbt(walletprocesspsbt_out['psbt'])
        assert 'utxo' in decoded['inputs'][0]
        assert_equal(walletprocesspsbt_out['complete'], True)
        self.nodes[1].sendrawtransaction(
            self.nodes[1].finalizepsbt(walletprocesspsbt_out['psbt'])['hex'])

        # feeRate of 10.0000 XPI / KB produces a total fee slightly below
        # -maxtxfee
        res = self.nodes[1].walletcreatefundedpsbt(
            [
                {"txid": txid, "vout": p2sh_pos},
                {"txid": txid, "vout": p2pkh_pos},
            ],
            {self.nodes[1].getnewaddress(): Decimal('499')},
            0,
            {"feeRate": Decimal('10'), "add_inputs": True})
        assert_approx(res["fee"], 6.5, 0.5)

        # feeRate of 1 coin / KB produces a total fee well above -maxtxfee
        # previously this was silently capped at -maxtxfee
        assert_raises_rpc_error(-4,
                                "Fee exceeds maximum configured by -maxtxfee",
                                self.nodes[1].walletcreatefundedpsbt,
                                [{"txid": txid,
                                  "vout": p2sh_pos},
                                 {"txid": txid,
                                  "vout": p2pkh_pos}],
                                {self.nodes[1].getnewaddress(): Decimal('699')},
                                0,
                                {"feeRate": 100,
                                    "add_inputs": True})
        assert_raises_rpc_error(-4,
                                "Fee exceeds maximum configured by -maxtxfee",
                                self.nodes[1].walletcreatefundedpsbt,
                                [{"txid": txid,
                                  "vout": p2sh_pos},
                                    {"txid": txid,
                                     "vout": p2pkh_pos}],
                                {self.nodes[1].getnewaddress(): 100},
                                0,
                                {"feeRate": 100,
                                    "add_inputs": False})

        # partially sign multisig things with node 1
        psbtx = self.nodes[1].walletcreatefundedpsbt(
            [{"txid": txid, "vout": p2sh_pos}], {
            self.nodes[1].getnewaddress(): Decimal('199')})['psbt']
        walletprocesspsbt_out = self.nodes[1].walletprocesspsbt(psbtx)
        psbtx = walletprocesspsbt_out['psbt']
        assert_equal(walletprocesspsbt_out['complete'], False)

        # partially sign with node 2. This should be complete and sendable
        walletprocesspsbt_out = self.nodes[2].walletprocesspsbt(psbtx)
        assert_equal(walletprocesspsbt_out['complete'], True)
        self.nodes[2].sendrawtransaction(
            self.nodes[2].finalizepsbt(walletprocesspsbt_out['psbt'])['hex'])

        # check that walletprocesspsbt fails to decode a non-psbt
        rawtx = self.nodes[1].createrawtransaction(
            [{"txid": txid, "vout": p2pkh_pos}],
            {self.nodes[1].getnewaddress(): Decimal('199')})
        assert_raises_rpc_error(-22, "TX decode failed",
                                self.nodes[1].walletprocesspsbt, rawtx)

        # Convert a non-psbt to psbt and make sure we can decode it
        rawtx = self.nodes[0].createrawtransaction(
            [], {self.nodes[1].getnewaddress(): 10})
        rawtx = self.nodes[0].fundrawtransaction(rawtx)
        new_psbt = self.nodes[0].converttopsbt(rawtx['hex'])
        self.nodes[0].decodepsbt(new_psbt)

        # Make sure that a non-psbt with signatures cannot be converted
        # Error is "Inputs must not have scriptSigs"
        signedtx = self.nodes[0].signrawtransactionwithwallet(rawtx['hex'])
        assert_raises_rpc_error(-22,
                                "",
                                self.nodes[0].converttopsbt,
                                signedtx['hex'])
        assert_raises_rpc_error(-22,
                                "",
                                self.nodes[0].converttopsbt,
                                signedtx['hex'],
                                False)
        # Unless we allow it to convert and strip signatures
        self.nodes[0].converttopsbt(signedtx['hex'], True)

        # Explicilty allow converting non-empty txs
        new_psbt = self.nodes[0].converttopsbt(rawtx['hex'])
        self.nodes[0].decodepsbt(new_psbt)

        # Create outputs to nodes 1 and 2
        node1_addr = self.nodes[1].getnewaddress()
        node2_addr = self.nodes[2].getnewaddress()
        txid1 = self.nodes[0].sendtoaddress(node1_addr, 1300)
        txid2 = self.nodes[0].sendtoaddress(node2_addr, 1300)
        blockhash = self.nodes[0].generate(6)[0]
        self.sync_all()
        vout1 = find_output(self.nodes[1], txid1, 1300, blockhash=blockhash)
        vout2 = find_output(self.nodes[2], txid2, 1300, blockhash=blockhash)

        # Create a psbt spending outputs from nodes 1 and 2
        psbt_orig = self.nodes[0].createpsbt([{"txid": txid1, "vout": vout1}, {
                                             "txid": txid2, "vout": vout2}], {self.nodes[0].getnewaddress(): 2599.9})

        # Update psbts, should only have data for one input and not the other
        psbt1 = self.nodes[1].walletprocesspsbt(
            psbt_orig, False, "ALL|FORKID")['psbt']
        psbt1_decoded = self.nodes[0].decodepsbt(psbt1)
        assert psbt1_decoded['inputs'][0] and not psbt1_decoded['inputs'][1]
        # Check that BIP32 path was added
        assert "bip32_derivs" in psbt1_decoded['inputs'][0]
        psbt2 = self.nodes[2].walletprocesspsbt(
            psbt_orig, False, "ALL|FORKID", False)['psbt']
        psbt2_decoded = self.nodes[0].decodepsbt(psbt2)
        assert not psbt2_decoded['inputs'][0] and psbt2_decoded['inputs'][1]
        # Check that BIP32 paths were not added
        assert "bip32_derivs" not in psbt2_decoded['inputs'][1]

        # Sign PSBTs (workaround issue #18039)
        psbt1 = self.nodes[1].walletprocesspsbt(psbt_orig)['psbt']
        psbt2 = self.nodes[2].walletprocesspsbt(psbt_orig)['psbt']

        # Combine, finalize, and send the psbts
        combined = self.nodes[0].combinepsbt([psbt1, psbt2])
        finalized = self.nodes[0].finalizepsbt(combined)['hex']
        self.nodes[0].sendrawtransaction(finalized)
        self.nodes[0].generate(6)
        self.sync_all()

        block_height = self.nodes[0].getblockcount()
        unspent = self.nodes[0].listunspent()[0]

        # Make sure change address wallet does not have P2SH innerscript access to results in success
        # when attempting BnB coin selection
        self.nodes[0].walletcreatefundedpsbt(
            [],
            [{self.nodes[2].getnewaddress():unspent["amount"] + 100}],
            block_height + 2,
            {"changeAddress": self.nodes[1].getnewaddress()},
            False)

        # Regression test for 14473 (mishandling of already-signed
        # transaction):
        psbtx_info = self.nodes[0].walletcreatefundedpsbt([{"txid": unspent["txid"], "vout":unspent["vout"]}], [
                                                          {self.nodes[2].getnewaddress():unspent["amount"] + 100}], 0, {"add_inputs": True})
        complete_psbt = self.nodes[0].walletprocesspsbt(psbtx_info["psbt"])
        double_processed_psbt = self.nodes[0].walletprocesspsbt(
            complete_psbt["psbt"])
        assert_equal(complete_psbt, double_processed_psbt)
        # We don't care about the decode result, but decoding must succeed.
        self.nodes[0].decodepsbt(double_processed_psbt["psbt"])

        # BIP 174 Test Vectors

        # Check that unknown values are just passed through
        unknown_psbt = "cHNidP8BAD8CAAAAAf//////////////////////////////////////////AAAAAAD/////AQAAAAAAAAAAA2oBAAAAAAAACg8BAgMEBQYHCAkPAQIDBAUGBwgJCgsMDQ4PAAA="
        unknown_out = self.nodes[0].walletprocesspsbt(unknown_psbt)['psbt']
        assert_equal(unknown_psbt, unknown_out)

        # Open the data file
        with open(os.path.join(os.path.dirname(os.path.realpath(__file__)), 'data/rpc_psbt.json'), encoding='utf-8') as f:
            d = json.load(f)
            invalids = d['invalid']
            valids = d['valid']
            creators = d['creator']
            signers = d['signer']
            combiners = d['combiner']
            finalizers = d['finalizer']
            extractors = d['extractor']

        # Invalid PSBTs
        for invalid in invalids:
            assert_raises_rpc_error(-22, "TX decode failed",
                                    self.nodes[0].decodepsbt, invalid)

        # Valid PSBTs
        for valid in valids:
            self.nodes[0].decodepsbt(valid)

        # Creator Tests
        for creator in creators:
            created_tx = self.nodes[0].createpsbt(
                creator['inputs'], creator['outputs'])
            assert_equal(created_tx, creator['result'])

        # Signer tests
        for i, signer in enumerate(signers):
            self.nodes[2].createwallet("wallet{}".format(i))
            wrpc = self.nodes[2].get_wallet_rpc("wallet{}".format(i))
            for key in signer['privkeys']:
                wrpc.importprivkey(key)
            signed_tx = wrpc.walletprocesspsbt(signer['psbt'])['psbt']
            assert_equal(signed_tx, signer['result'])

        # Combiner test
        for combiner in combiners:
            combined = self.nodes[2].combinepsbt(combiner['combine'])
            assert_equal(combined, combiner['result'])

        # Empty combiner test
        assert_raises_rpc_error(-8,
                                "Parameter 'txs' cannot be empty",
                                self.nodes[0].combinepsbt,
                                [])

        # Finalizer test
        for finalizer in finalizers:
            finalized = self.nodes[2].finalizepsbt(
                finalizer['finalize'], False)['psbt']
            assert_equal(finalized, finalizer['result'])

        # Extractor test
        for extractor in extractors:
            extracted = self.nodes[2].finalizepsbt(
                extractor['extract'], True)['hex']
            assert_equal(extracted, extractor['result'])

        # Test decoding error: invalid base64
        assert_raises_rpc_error(-22,
                                "TX decode failed invalid base64",
                                self.nodes[0].decodepsbt,
                                ";definitely not base64;")

        # Test that psbts with p2pkh outputs are created properly
        p2pkh = self.nodes[0].getnewaddress()
        psbt = self.nodes[1].walletcreatefundedpsbt(
            [], [{p2pkh: 1}], 0, {"includeWatching": True}, True)
        self.nodes[0].decodepsbt(psbt['psbt'])

        # Send to all types of addresses
        addr1 = self.nodes[1].getnewaddress("")  # originally bech32
        txid1 = self.nodes[0].sendtoaddress(addr1, 1100)
        vout1 = find_output(self.nodes[0], txid1, 1100)
        addr2 = self.nodes[1].getnewaddress("")  # originally legacy
        txid2 = self.nodes[0].sendtoaddress(addr2, 1100)
        vout2 = find_output(self.nodes[0], txid2, 1100)
        addr3 = self.nodes[1].getnewaddress("")  # originally p2sh-segwit
        txid3 = self.nodes[0].sendtoaddress(addr3, 1100)
        vout3 = find_output(self.nodes[0], txid3, 1100)
        self.sync_all()

        def test_psbt_input_keys(psbt_input, keys):
            """Check that the psbt input has only the expected keys."""
            assert_equal(set(keys), set(psbt_input.keys()))

        # Create a PSBT. None of the inputs are filled initially
        psbt = self.nodes[1].createpsbt([{"txid": txid1, "vout": vout1}, {"txid": txid2, "vout": vout2}, {
                                        "txid": txid3, "vout": vout3}], {self.nodes[0].getnewaddress(): 3299.9})
        decoded = self.nodes[1].decodepsbt(psbt)
        test_psbt_input_keys(decoded['inputs'][0], [])
        test_psbt_input_keys(decoded['inputs'][1], [])
        test_psbt_input_keys(decoded['inputs'][2], [])

        # Update a PSBT with UTXOs from the node
        updated = self.nodes[1].utxoupdatepsbt(psbt)
        decoded = self.nodes[1].decodepsbt(updated)
        test_psbt_input_keys(decoded['inputs'][1], [])
        test_psbt_input_keys(decoded['inputs'][2], [])

        # Try again, now while providing descriptors
        descs = [self.nodes[1].getaddressinfo(addr)['desc'] for addr in [
            addr1, addr2, addr3]]
        updated = self.nodes[1].utxoupdatepsbt(psbt=psbt, descriptors=descs)
        decoded = self.nodes[1].decodepsbt(updated)
        test_psbt_input_keys(decoded['inputs'][1], [])

        # Two PSBTs with a common input should not be joinable
        psbt1 = self.nodes[1].createpsbt([{"txid": txid1, "vout": vout1}], {
                                         self.nodes[0].getnewaddress(): Decimal('1099.9')})
        assert_raises_rpc_error(-8, "exists in multiple PSBTs",
                                self.nodes[1].joinpsbts, [psbt1, updated])

        # Join two distinct PSBTs
        addr4 = self.nodes[1].getnewaddress("")
        txid4 = self.nodes[0].sendtoaddress(addr4, 500)
        vout4 = find_output(self.nodes[0], txid4, 500)
        self.nodes[0].generate(6)
        self.sync_all()
        psbt2 = self.nodes[1].createpsbt([{"txid": txid4, "vout": vout4}], {
                                         self.nodes[0].getnewaddress(): Decimal('499.9')})
        psbt2 = self.nodes[1].walletprocesspsbt(psbt2)['psbt']
        psbt2_decoded = self.nodes[0].decodepsbt(psbt2)
        assert "final_scriptSig" in psbt2_decoded['inputs'][0]
        joined = self.nodes[0].joinpsbts([psbt, psbt2])
        joined_decoded = self.nodes[0].decodepsbt(joined)
        assert len(joined_decoded['inputs']) == 4 and len(
            joined_decoded['outputs']) == 2 and "final_scriptSig" not in joined_decoded['inputs'][3]

        # Fail when trying to join less than two PSBTs
        assert_raises_rpc_error(-8,
                                "At least two PSBTs are required to join PSBTs.", self.nodes[1].joinpsbts, [])
        assert_raises_rpc_error(-8,
                                "At least two PSBTs are required to join PSBTs.", self.nodes[1].joinpsbts, [psbt2])

        # Check that joining shuffles the inputs and outputs
        # 10 attempts should be enough to get a shuffled join
        shuffled = False
        for _ in range(10):
            shuffled_joined = self.nodes[0].joinpsbts([psbt, psbt2])
            shuffled |= joined != shuffled_joined
            if shuffled:
                break
        assert shuffled

        # Newly created PSBT needs UTXOs and updating
        addr = self.nodes[1].getnewaddress("")
        txid = self.nodes[0].sendtoaddress(addr, 700)
        blockhash = self.nodes[0].generate(6)[0]
        self.sync_all()
        vout = find_output(self.nodes[0], txid, 700, blockhash=blockhash)
        psbt = self.nodes[1].createpsbt([{"txid": txid, "vout": vout}], {
                                        self.nodes[0].getnewaddress(""): Decimal('699.9')})
        analyzed = self.nodes[0].analyzepsbt(psbt)
        assert not analyzed['inputs'][0]['has_utxo'] and not analyzed['inputs'][0][
            'is_final'] and analyzed['inputs'][0]['next'] == 'updater' and analyzed['next'] == 'updater'

        # After update with wallet, only needs signing
        updated = self.nodes[1].walletprocesspsbt(
            psbt, False, 'ALL|FORKID', True)['psbt']
        analyzed = self.nodes[0].analyzepsbt(updated)
        assert analyzed['inputs'][0]['has_utxo'] and not analyzed['inputs'][0][
            'is_final'] and analyzed['inputs'][0]['next'] == 'signer' and analyzed['next'] == 'signer'

        print("{} {} {}".format(analyzed['fee'],analyzed['estimated_vsize'],analyzed['estimated_feerate']))
        # Check fee and size things
        assert analyzed['fee'] == Decimal('0.1') and analyzed['estimated_vsize'] == 191 and analyzed['estimated_feerate'] == Decimal('0.523560')

        # After signing and finalizing, needs extracting
        signed = self.nodes[1].walletprocesspsbt(updated)['psbt']
        analyzed = self.nodes[0].analyzepsbt(signed)
        assert analyzed['inputs'][0]['has_utxo'] and analyzed['inputs'][0]['is_final'] and analyzed['next'] == 'extractor'

        self.log.info(
            "PSBT spending unspendable outputs should have error message and Creator as next")
        analysis = self.nodes[0].analyzepsbt(
            'cHNidP8BAJoCAAAAAljoeiG1ba8MI76OcHBFbDNvfLqlyHV5JPVFiHuyq911AAAAAAD/////g40EJ9DsZQpoqka7CwmK6kQiwHGyyng1Kgd5WdB86h0BAAAAAP////8CcKrwCAAAAAAWAEHYXCtx0AYLCcmIauuBXlCZHdoSTQDh9QUAAAAAFv8/wADXYP/7//////8JxOh0LR2HAI8AAAAAAAEAIADC6wsAAAAAF2oUt/X69ELjeX2nTof+fZ10l+OyAokDAQcJAwEHEAABAACAAAEAIADC6wsAAAAAF2oUt/X69ELjeX2nTof+fZ10l+OyAokDAQcJAwEHENkMak8AAAAA')
        assert_equal(analysis['next'], 'creator')
        assert_equal(
            analysis['error'],
            'PSBT is not valid. Input 0 spends unspendable output')

        self.log.info(
            "PSBT with invalid values should have error message and Creator as next")
        analysis = self.nodes[0].analyzepsbt(
            'cHNidP8BAHECAAAAAfA00BFgAm6tp86RowwH6BMImQNL5zXUcTT97XoLGz0BAAAAAAD/////AgD5ApUAAAAAFgAUKNw0x8HRctAgmvoevm4u1SbN7XL87QKVAAAAABYAFPck4gF7iL4NL4wtfRAKgQbghiTUAAAAAAABAB8AgIFq49AHABYAFJUDtxf2PHo641HEOBOAIvFMNTr2AAAA')
        assert_equal(analysis['next'], 'creator')
        assert_equal(
            analysis['error'],
            'PSBT is not valid. Input 0 has invalid value')

        analysis = self.nodes[0].analyzepsbt(
            'cHNidP8BAHECAAAAAfA00BFgAm6tp86RowwH6BMImQNL5zXUcTT97XoLGz0BAAAAAAD/////AgCAgWrj0AcAFgAUKNw0x8HRctAgmvoevm4u1SbN7XL87QKVAAAAABYAFPck4gF7iL4NL4wtfRAKgQbghiTUAAAAAAABAB8A8gUqAQAAABYAFJUDtxf2PHo641HEOBOAIvFMNTr2AAAA')
        assert_equal(analysis['next'], 'creator')
        assert_equal(
            analysis['error'],
            'PSBT is not valid. Output amount invalid')


if __name__ == '__main__':
    PSBTTest().main()<|MERGE_RESOLUTION|>--- conflicted
+++ resolved
@@ -9,10 +9,7 @@
 import os
 from decimal import Decimal
 
-<<<<<<< HEAD
 from test_framework.blocktools import SUBSIDY
-=======
->>>>>>> a331135a
 from test_framework.test_framework import BitcoinTestFramework
 from test_framework.util import (
     assert_approx,
