--- conflicted
+++ resolved
@@ -233,11 +233,7 @@
 
         # get an output that we previously marked as spendable
         def get_spendable_output():
-<<<<<<< HEAD
             return PreviousSpendableOutput(spendable_outputs.pop(0).vtx[0], 1)
-=======
-            return PreviousSpendableOutput(spendable_outputs.pop(0).vtx[0], 0)
->>>>>>> c3ff3d05
 
         # shorthand for functions
         block = self.next_block
