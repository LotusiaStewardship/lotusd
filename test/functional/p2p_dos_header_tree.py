#!/usr/bin/env python3
# Copyright (c) 2019 The Bitcoin Core developers
# Distributed under the MIT software license, see the accompanying
# file COPYING or http://www.opensource.org/licenses/mit-license.php.
"""Test that we reject low difficulty headers to prevent our block tree from filling up with useless bloat"""

<<<<<<< HEAD
from test_framework.messages import (
    CBlockHeader,
    FromHex,
)
from test_framework.p2p import (
    P2PInterface,
    msg_headers,
)
from test_framework.test_framework import BitcoinTestFramework, SkipTest

=======
>>>>>>> a331135a
import os

from test_framework.messages import CBlockHeader, FromHex
from test_framework.p2p import P2PInterface, msg_headers
from test_framework.test_framework import BitcoinTestFramework


class RejectLowDifficultyHeadersTest(BitcoinTestFramework):
    def set_test_params(self):
        self.setup_clean_chain = True
        self.chain = 'testnet3'  # Use testnet chain because it has an early checkpoint
        self.num_nodes = 2

    def add_options(self, parser):
        parser.add_argument(
            '--datafile',
            default='data/blockheader_testnet3.hex',
            help='Test data file (default: %(default)s)',
        )

    def run_test(self):
        raise SkipTest("Temporarily disabled until there is an actual testnet.")
        self.log.info("Read headers data")
        self.headers_file_path = os.path.join(
            os.path.dirname(
                os.path.realpath(__file__)),
            self.options.datafile)
        with open(self.headers_file_path, encoding='utf-8') as headers_data:
            h_lines = [line.strip() for line in headers_data.readlines()]

        # The headers data is taken from testnet3 for early blocks from genesis until the first checkpoint. There are
        # two headers with valid POW at height 1 and 2, forking off from
        # genesis. They are indicated by the FORK_PREFIX.
        FORK_PREFIX = 'fork:'
        self.headers = [
            line for line in h_lines if not line.startswith(FORK_PREFIX)]
        self.headers_fork = [line[len(FORK_PREFIX):]
                             for line in h_lines if line.startswith(FORK_PREFIX)]

        self.headers = [FromHex(CBlockHeader(), h) for h in self.headers]
        self.headers_fork = [FromHex(CBlockHeader(), h)
                             for h in self.headers_fork]

        self.log.info(
            "Feed all non-fork headers, including and up to the first checkpoint")
        self.nodes[0].add_p2p_connection(P2PInterface())
        self.nodes[0].p2p.send_and_ping(msg_headers(self.headers))
        assert {
            'height': 546,
            'hash': '000000002a936ca763904c3c35fce2f3556c559c0214345d31b1bcebf76acb70',
            'branchlen': 546,
            'status': 'headers-only',
        } in self.nodes[0].getchaintips()

        self.log.info("Feed all fork headers (fails due to checkpoint)")
        with self.nodes[0].assert_debug_log(['bad-fork-prior-to-checkpoint']):
            self.nodes[0].p2p.send_message(msg_headers(self.headers_fork))
            self.nodes[0].p2p.wait_for_disconnect()

        self.log.info("Feed all fork headers (succeeds without checkpoint)")
        # On node 0 it succeeds because checkpoints are disabled
        self.restart_node(0, extra_args=['-nocheckpoints'])
        self.nodes[0].add_p2p_connection(P2PInterface())
        self.nodes[0].p2p.send_and_ping(msg_headers(self.headers_fork))
        assert {
            "height": 2,
            "hash": "00000000b0494bd6c3d5ff79c497cfce40831871cbf39b1bc28bd1dac817dc39",
            "branchlen": 2,
            "status": "headers-only",
        } in self.nodes[0].getchaintips()

        # On node 1 it succeeds because no checkpoint has been reached yet by a
        # chain tip
        self.nodes[1].add_p2p_connection(P2PInterface())
        self.nodes[1].p2p.send_and_ping(msg_headers(self.headers_fork))
        assert {
            "height": 2,
            "hash": "00000000b0494bd6c3d5ff79c497cfce40831871cbf39b1bc28bd1dac817dc39",
            "branchlen": 2,
            "status": "headers-only",
        } in self.nodes[1].getchaintips()


if __name__ == '__main__':
    RejectLowDifficultyHeadersTest().main()<|MERGE_RESOLUTION|>--- conflicted
+++ resolved
@@ -4,24 +4,11 @@
 # file COPYING or http://www.opensource.org/licenses/mit-license.php.
 """Test that we reject low difficulty headers to prevent our block tree from filling up with useless bloat"""
 
-<<<<<<< HEAD
-from test_framework.messages import (
-    CBlockHeader,
-    FromHex,
-)
-from test_framework.p2p import (
-    P2PInterface,
-    msg_headers,
-)
-from test_framework.test_framework import BitcoinTestFramework, SkipTest
-
-=======
->>>>>>> a331135a
 import os
 
 from test_framework.messages import CBlockHeader, FromHex
 from test_framework.p2p import P2PInterface, msg_headers
-from test_framework.test_framework import BitcoinTestFramework
+from test_framework.test_framework import BitcoinTestFramework, SkipTest
 
 
 class RejectLowDifficultyHeadersTest(BitcoinTestFramework):
