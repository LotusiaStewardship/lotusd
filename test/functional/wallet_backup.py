#!/usr/bin/env python3
# Copyright (c) 2014-2019 The Bitcoin Core developers
# Distributed under the MIT software license, see the accompanying
# file COPYING or http://www.opensource.org/licenses/mit-license.php.
"""Test the wallet backup features.

Test case is:
4 nodes. 1 2 and 3 send transactions between each other,
fourth node is a miner.
1 2 3 each mine a block to start, then
Miner creates 100 blocks so 1 2 3 each have 50 mature
coins to spend.
Then 5 iterations of 1/2/3 sending coins amongst
themselves to get transactions in the wallets,
and the miner mining one block.

Wallets are backed up using dumpwallet/backupwallet.
Then 5 more iterations of transactions and mining a block.

Miner then generates 101 more blocks, so any
transaction fees paid mature.

Sanity check:
  Sum(1,2,3,4 balances) == 114*50

1/2/3 are shutdown, and their wallets erased.
Then restore using wallet.dat backup. And
confirm 1/2/3/4 balances are same as before.

Shutdown again, restore using importwallet,
and confirm again balances are correct.
"""
import os
import shutil
from decimal import Decimal
from random import randint

from test_framework.blocktools import SUBSIDY
from test_framework.test_framework import BitcoinTestFramework
<<<<<<< HEAD
from test_framework.util import (
    assert_equal,
    assert_greater_than,
    assert_raises_rpc_error,
    connect_nodes,
)
=======
from test_framework.util import assert_equal, assert_raises_rpc_error
>>>>>>> fa7a44f7


class WalletBackupTest(BitcoinTestFramework):
    def set_test_params(self):
        self.num_nodes = 4
        self.setup_clean_chain = True
        # nodes 1, 2,3 are spenders, let's give them a keypool=100
        # whitelist all peers to speed up tx relay / mempool sync
        self.extra_args = [
            ["-whitelist=noban@127.0.0.1", "-keypool=100"],
            ["-whitelist=noban@127.0.0.1", "-keypool=100"],
            ["-whitelist=noban@127.0.0.1", "-keypool=100"],
            ["-whitelist=noban@127.0.0.1"],
        ]
        self.rpc_timeout = 120

    def skip_test_if_missing_module(self):
        self.skip_if_no_wallet()

    def setup_network(self):
        self.setup_nodes()
        self.connect_nodes(0, 3)
        self.connect_nodes(1, 3)
        self.connect_nodes(2, 3)
        self.connect_nodes(2, 0)
        self.sync_all()

    def one_send(self, from_node, to_address):
        if (randint(1, 2) == 1):
            amount = Decimal(randint(100, 1000)) / Decimal('2000')
            self.nodes[from_node].sendtoaddress(to_address, amount)

    def do_one_round(self):
        a0 = self.nodes[0].getnewaddress()
        a1 = self.nodes[1].getnewaddress()
        a2 = self.nodes[2].getnewaddress()

        self.one_send(0, a1)
        self.one_send(0, a2)
        self.one_send(1, a0)
        self.one_send(1, a2)
        self.one_send(2, a0)
        self.one_send(2, a1)

        # Have the miner (node3) mine a block.
        # Must sync mempools before mining.
        self.sync_mempools()
        self.nodes[3].generate(1)
        self.sync_blocks()

    # As above, this mirrors the original bash test.
    def start_three(self):
        self.start_node(0)
        self.start_node(1)
        self.start_node(2)
        self.connect_nodes(0, 3)
        self.connect_nodes(1, 3)
        self.connect_nodes(2, 3)
        self.connect_nodes(2, 0)

    def stop_three(self):
        self.stop_node(0)
        self.stop_node(1)
        self.stop_node(2)

    def erase_three(self):
        os.remove(
            os.path.join(self.nodes[0].datadir, self.chain, 'wallets',
                         self.default_wallet_name, self.wallet_data_filename))
        os.remove(
            os.path.join(self.nodes[1].datadir, self.chain, 'wallets',
                         self.default_wallet_name, self.wallet_data_filename))
        os.remove(
            os.path.join(self.nodes[2].datadir, self.chain, 'wallets',
                         self.default_wallet_name, self.wallet_data_filename))

    def run_test(self):
        self.log.info("Generating initial blockchain")
        self.nodes[0].generate(1)
        self.sync_blocks()
        self.nodes[1].generate(1)
        self.sync_blocks()
        self.nodes[2].generate(1)
        self.sync_blocks()
        self.nodes[3].generate(100)
        self.sync_blocks()

        assert_equal(self.nodes[0].getbalance(), SUBSIDY)
        assert_equal(self.nodes[1].getbalance(), SUBSIDY)
        assert_equal(self.nodes[2].getbalance(), SUBSIDY)
        assert_equal(self.nodes[3].getbalance(), 0)

        self.log.info("Creating transactions")
        # Five rounds of sending each other transactions.
        for _ in range(5):
            self.do_one_round()

        self.log.info("Backing up")
        self.nodes[0].backupwallet(os.path.join(
            self.nodes[0].datadir, 'wallet.bak'))
        self.nodes[0].dumpwallet(os.path.join(
            self.nodes[0].datadir, 'wallet.dump'))
        self.nodes[1].backupwallet(os.path.join(
            self.nodes[1].datadir, 'wallet.bak'))
        self.nodes[1].dumpwallet(os.path.join(
            self.nodes[1].datadir, 'wallet.dump'))
        self.nodes[2].backupwallet(os.path.join(
            self.nodes[2].datadir, 'wallet.bak'))
        self.nodes[2].dumpwallet(os.path.join(
            self.nodes[2].datadir, 'wallet.dump'))

        self.log.info("More transactions")
        for _ in range(5):
            self.do_one_round()

        # Generate 101 more blocks, so any fees paid mature
        self.nodes[3].generate(101)
        self.sync_all()

        balance0 = self.nodes[0].getbalance()
        balance1 = self.nodes[1].getbalance()
        balance2 = self.nodes[2].getbalance()
        balance3 = self.nodes[3].getbalance()
        total = balance0 + balance1 + balance2 + balance3

        # At this point, there are 214 blocks (103 for setup, then 10 rounds, then 101.)
        # 114 are mature.
        approx_burned_fees = Decimal('0.01')
        assert_greater_than(total, 114 * SUBSIDY - approx_burned_fees)
        assert_greater_than(114 * SUBSIDY, total - approx_burned_fees)

        ##
        # Test restoring spender wallets from backups
        ##
        self.log.info("Restoring using wallet.dat")
        self.stop_three()
        self.erase_three()

        # Start node2 with no chain
        shutil.rmtree(
            os.path.join(
                self.nodes[2].datadir,
                self.chain,
                'blocks'))
        shutil.rmtree(os.path.join(
            self.nodes[2].datadir, self.chain, 'chainstate'))

        # Restore wallets from backup
        shutil.copyfile(
            os.path.join(self.nodes[0].datadir, 'wallet.bak'),
            os.path.join(self.nodes[0].datadir, self.chain, 'wallets',
                         self.default_wallet_name, self.wallet_data_filename))
        shutil.copyfile(
            os.path.join(self.nodes[1].datadir, 'wallet.bak'),
            os.path.join(self.nodes[1].datadir, self.chain, 'wallets',
                         self.default_wallet_name, self.wallet_data_filename))
        shutil.copyfile(
            os.path.join(self.nodes[2].datadir, 'wallet.bak'),
            os.path.join(self.nodes[2].datadir, self.chain, 'wallets',
                         self.default_wallet_name, self.wallet_data_filename))

        self.log.info("Re-starting nodes")
        self.start_three()
        self.sync_blocks()

        assert_equal(self.nodes[0].getbalance(), balance0)
        assert_equal(self.nodes[1].getbalance(), balance1)
        assert_equal(self.nodes[2].getbalance(), balance2)

        self.log.info("Restoring using dumped wallet")
        self.stop_three()
        self.erase_three()

        # start node2 with no chain
        shutil.rmtree(
            os.path.join(
                self.nodes[2].datadir,
                self.chain,
                'blocks'))
        shutil.rmtree(os.path.join(
            self.nodes[2].datadir, self.chain, 'chainstate'))

        self.start_three()

        assert_equal(self.nodes[0].getbalance(), 0)
        assert_equal(self.nodes[1].getbalance(), 0)
        assert_equal(self.nodes[2].getbalance(), 0)

        self.nodes[0].importwallet(os.path.join(
            self.nodes[0].datadir, 'wallet.dump'))
        self.nodes[1].importwallet(os.path.join(
            self.nodes[1].datadir, 'wallet.dump'))
        self.nodes[2].importwallet(os.path.join(
            self.nodes[2].datadir, 'wallet.dump'))

        self.sync_blocks()

        assert_equal(self.nodes[0].getbalance(), balance0)
        assert_equal(self.nodes[1].getbalance(), balance1)
        assert_equal(self.nodes[2].getbalance(), balance2)

        # Backup to source wallet file must fail
        sourcePaths = [
            os.path.join(self.nodes[0].datadir, self.chain, 'wallets',
                         self.default_wallet_name, self.wallet_data_filename),
            os.path.join(self.nodes[0].datadir, self.chain, '.', 'wallets',
                         self.default_wallet_name, self.wallet_data_filename),
            os.path.join(self.nodes[0].datadir, self.chain, 'wallets',
                         self.default_wallet_name),
            os.path.join(self.nodes[0].datadir, self.chain, 'wallets')]

        for sourcePath in sourcePaths:
            assert_raises_rpc_error(-4, "backup failed",
                                    self.nodes[0].backupwallet, sourcePath)


if __name__ == '__main__':
    WalletBackupTest().main()<|MERGE_RESOLUTION|>--- conflicted
+++ resolved
@@ -37,16 +37,11 @@
 
 from test_framework.blocktools import SUBSIDY
 from test_framework.test_framework import BitcoinTestFramework
-<<<<<<< HEAD
 from test_framework.util import (
     assert_equal,
     assert_greater_than,
     assert_raises_rpc_error,
-    connect_nodes,
 )
-=======
-from test_framework.util import assert_equal, assert_raises_rpc_error
->>>>>>> fa7a44f7
 
 
 class WalletBackupTest(BitcoinTestFramework):
