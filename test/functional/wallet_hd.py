--- conflicted
+++ resolved
@@ -58,18 +58,12 @@
         for i in range(1, NUM_HD_ADDS + 1):
             hd_add = self.nodes[1].getnewaddress()
             hd_info = self.nodes[1].getaddressinfo(hd_add)
-<<<<<<< HEAD
-            assert_equal(hd_info["hdkeypath"], "m/0'/0'/" + str(i) + "'")
-            assert_equal(hd_info["hdseedid"], masterkeyid)
-            self.nodes[0].sendtoaddress(hd_add, 100)
-=======
             if self.options.descriptors:
                 assert_equal(hd_info["hdkeypath"], "m/44'/1'/0'/0/" + str(i))
             else:
                 assert_equal(hd_info["hdkeypath"], "m/0'/0'/" + str(i) + "'")
                 assert_equal(hd_info["hdmasterfingerprint"], hd_fingerprint)
-            self.nodes[0].sendtoaddress(hd_add, 1000000)
->>>>>>> c3ff3d05
+            self.nodes[0].sendtoaddress(hd_add, 100)
             self.nodes[0].generate(1)
         self.nodes[0].sendtoaddress(non_hd_add, 100)
         self.nodes[0].generate(1)
@@ -163,180 +157,6 @@
                 keypath = self.nodes[1].getaddressinfo(
                     out['scriptPubKey']['addresses'][0])['hdkeypath']
 
-<<<<<<< HEAD
-        assert_equal(keypath[0:7], "m/0'/1'")
-
-        # Generate a new HD seed on node 1 and make sure it is set
-        orig_masterkeyid = self.nodes[1].getwalletinfo()['hdseedid']
-        self.nodes[1].sethdseed()
-        new_masterkeyid = self.nodes[1].getwalletinfo()['hdseedid']
-        assert orig_masterkeyid != new_masterkeyid
-        addr = self.nodes[1].getnewaddress()
-        # Make sure the new address is the first from the keypool
-        assert_equal(self.nodes[1].getaddressinfo(
-            addr)['hdkeypath'], 'm/0\'/0\'/0\'')
-        # Fill keypool with 1 key
-        self.nodes[1].keypoolrefill(1)
-
-        # Set a new HD seed on node 1 without flushing the keypool
-        new_seed = self.nodes[0].dumpprivkey(self.nodes[0].getnewaddress())
-        orig_masterkeyid = new_masterkeyid
-        self.nodes[1].sethdseed(False, new_seed)
-        new_masterkeyid = self.nodes[1].getwalletinfo()['hdseedid']
-        assert orig_masterkeyid != new_masterkeyid
-        addr = self.nodes[1].getnewaddress()
-        assert_equal(orig_masterkeyid, self.nodes[1].getaddressinfo(
-            addr)['hdseedid'])
-        # Make sure the new address continues previous keypool
-        assert_equal(self.nodes[1].getaddressinfo(
-            addr)['hdkeypath'], 'm/0\'/0\'/1\'')
-
-        # Check that the next address is from the new seed
-        self.nodes[1].keypoolrefill(1)
-        next_addr = self.nodes[1].getnewaddress()
-        assert_equal(new_masterkeyid, self.nodes[1].getaddressinfo(
-            next_addr)['hdseedid'])
-        # Make sure the new address is not from previous keypool
-        assert_equal(self.nodes[1].getaddressinfo(
-            next_addr)['hdkeypath'], 'm/0\'/0\'/0\'')
-        assert next_addr != addr
-
-        # Sethdseed parameter validity
-        assert_raises_rpc_error(-1, 'sethdseed',
-                                self.nodes[0].sethdseed, False, new_seed, 0)
-        assert_raises_rpc_error(-5, "Invalid private key",
-                                self.nodes[1].sethdseed, False, "not_wif")
-        assert_raises_rpc_error(-1, "JSON value is not a boolean as expected",
-                                self.nodes[1].sethdseed, "Not_bool")
-        assert_raises_rpc_error(-1, "JSON value is not a string as expected",
-                                self.nodes[1].sethdseed, False, True)
-        assert_raises_rpc_error(-5, "Already have this key",
-                                self.nodes[1].sethdseed, False, new_seed)
-        assert_raises_rpc_error(-5, "Already have this key",
-                                self.nodes[1].sethdseed, False, self.nodes[1].dumpprivkey(self.nodes[1].getnewaddress()))
-
-        self.log.info(
-            'Test sethdseed restoring with keys outside of the initial keypool')
-        self.nodes[0].generate(10)
-        # Restart node 1 with keypool of 3 and a different wallet
-        self.nodes[1].createwallet(wallet_name='origin', blank=True)
-        self.restart_node(1, extra_args=['-keypool=3', '-wallet=origin'])
-        connect_nodes(self.nodes[0], self.nodes[1])
-
-        # sethdseed restoring and seeing txs to addresses out of the
-        # keypool
-        origin_rpc = self.nodes[1].get_wallet_rpc('origin')
-        seed = self.nodes[0].dumpprivkey(self.nodes[0].getnewaddress())
-        origin_rpc.sethdseed(True, seed)
-
-        self.nodes[1].createwallet(wallet_name='restore', blank=True)
-        restore_rpc = self.nodes[1].get_wallet_rpc('restore')
-        # Set to be the same seed as origin_rpc
-        restore_rpc.sethdseed(True, seed)
-        # Rotate to a new seed, making original `seed` inactive
-        restore_rpc.sethdseed(True)
-
-        self.nodes[1].createwallet(wallet_name='restore2', blank=True)
-        restore2_rpc = self.nodes[1].get_wallet_rpc('restore2')
-        # Set to be the same seed as origin_rpc
-        restore2_rpc.sethdseed(True, seed)
-        # Rotate to a new seed, making original `seed` inactive
-        restore2_rpc.sethdseed(True)
-
-        # Check persistence of inactive seed by reloading restore. restore2
-        # is still loaded to test the case where the wallet is not reloaded
-        restore_rpc.unloadwallet()
-        self.nodes[1].loadwallet('restore')
-        restore_rpc = self.nodes[1].get_wallet_rpc('restore')
-
-        # Empty origin keypool and get an address that is beyond the
-        # initial keypool
-        origin_rpc.getnewaddress()
-        origin_rpc.getnewaddress()
-        # Last address of initial keypool
-        last_addr = origin_rpc.getnewaddress()
-        # First address beyond initial keypool
-        addr = origin_rpc.getnewaddress()
-
-        # Check that the restored seed has last_addr but does not have addr
-        info = restore_rpc.getaddressinfo(last_addr)
-        assert_equal(info['ismine'], True)
-        info = restore_rpc.getaddressinfo(addr)
-        assert_equal(info['ismine'], False)
-        info = restore2_rpc.getaddressinfo(last_addr)
-        assert_equal(info['ismine'], True)
-        info = restore2_rpc.getaddressinfo(addr)
-        assert_equal(info['ismine'], False)
-        # Check that the origin seed has addr
-        info = origin_rpc.getaddressinfo(addr)
-        assert_equal(info['ismine'], True)
-
-        # Send a transaction to addr, which is out of the initial keypool.
-        # The wallet that has set a new seed (restore_rpc) should not
-        # detect this transaction.
-        txid = self.nodes[0].sendtoaddress(addr, 100)
-        origin_rpc.sendrawtransaction(
-            self.nodes[0].gettransaction(txid)['hex'])
-        self.nodes[0].generate(1)
-        self.sync_blocks()
-        origin_rpc.gettransaction(txid)
-        assert_raises_rpc_error(-5,
-                                'Invalid or non-wallet transaction id',
-                                restore_rpc.gettransaction,
-                                txid)
-        out_of_kp_txid = txid
-
-        # Send a transaction to last_addr, which is in the initial keypool.
-        # The wallet that has set a new seed (restore_rpc) should detect this
-        # transaction and generate 3 new keys from the initial seed.
-        # The previous transaction (out_of_kp_txid) should still not be
-        # detected as a rescan is required.
-        txid = self.nodes[0].sendtoaddress(last_addr, 100)
-        origin_rpc.sendrawtransaction(
-            self.nodes[0].gettransaction(txid)['hex'])
-        self.nodes[0].generate(1)
-        self.sync_blocks()
-        origin_rpc.gettransaction(txid)
-        restore_rpc.gettransaction(txid)
-        assert_raises_rpc_error(-5,
-                                'Invalid or non-wallet transaction id',
-                                restore_rpc.gettransaction,
-                                out_of_kp_txid)
-        restore2_rpc.gettransaction(txid)
-        assert_raises_rpc_error(-5,
-                                'Invalid or non-wallet transaction id',
-                                restore2_rpc.gettransaction,
-                                out_of_kp_txid)
-
-        # After rescanning, restore_rpc should now see out_of_kp_txid and generate an additional key.
-        # addr should now be part of restore_rpc and be ismine
-        restore_rpc.rescanblockchain()
-        restore_rpc.gettransaction(out_of_kp_txid)
-        info = restore_rpc.getaddressinfo(addr)
-        assert_equal(info['ismine'], True)
-        restore2_rpc.rescanblockchain()
-        restore2_rpc.gettransaction(out_of_kp_txid)
-        info = restore2_rpc.getaddressinfo(addr)
-        assert_equal(info['ismine'], True)
-
-        # Check again that 3 keys were derived.
-        # Empty keypool and get an address that is beyond the initial
-        # keypool
-        origin_rpc.getnewaddress()
-        origin_rpc.getnewaddress()
-        last_addr = origin_rpc.getnewaddress()
-        addr = origin_rpc.getnewaddress()
-
-        # Check that the restored seed has last_addr but does not have addr
-        info = restore_rpc.getaddressinfo(last_addr)
-        assert_equal(info['ismine'], True)
-        info = restore_rpc.getaddressinfo(addr)
-        assert_equal(info['ismine'], False)
-        info = restore2_rpc.getaddressinfo(last_addr)
-        assert_equal(info['ismine'], True)
-        info = restore2_rpc.getaddressinfo(addr)
-        assert_equal(info['ismine'], False)
-=======
         if self.options.descriptors:
             assert_equal(keypath[0:14], "m/44'/1'/0'/1/")
         else:
@@ -518,7 +338,6 @@
             assert_equal(info['ismine'], True)
             info = restore2_rpc.getaddressinfo(addr)
             assert_equal(info['ismine'], False)
->>>>>>> c3ff3d05
 
 
 if __name__ == '__main__':
