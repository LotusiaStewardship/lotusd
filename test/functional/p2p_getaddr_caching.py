#!/usr/bin/env python3
# Copyright (c) 2020 The Bitcoin Core developers
# Distributed under the MIT software license, see the accompanying
# file COPYING or http://www.opensource.org/licenses/mit-license.php.
"""Test addr response caching"""

import time

from test_framework.messages import msg_getaddr
from test_framework.p2p import P2PInterface, p2p_lock
from test_framework.test_framework import BitcoinTestFramework
from test_framework.util import assert_equal

# As defined in net_processing.
MAX_ADDR_TO_SEND = 1000
<<<<<<< HEAD


def gen_addrs(n):
    addrs = []
    for i in range(n):
        addr = CAddress()
        addr.time = int(time.time())
        addr.nServices = NODE_NETWORK
        # Use first octets to occupy different AddrMan buckets
        first_octet = i >> 8
        second_octet = i % 256
        addr.ip = "{}.{}.1.1".format(first_octet, second_octet)
        addr.port = 10605
        addrs.append(addr)
    return addrs
=======
MAX_PCT_ADDR_TO_SEND = 23
>>>>>>> c3ff3d05


class AddrReceiver(P2PInterface):

    def __init__(self):
        super().__init__()
        self.received_addrs = None

    def get_received_addrs(self):
        with p2p_lock:
            return self.received_addrs

    def on_addr(self, message):
        self.received_addrs = []
        for addr in message.addrs:
            self.received_addrs.append(addr.ip)

    def addr_received(self):
        return self.received_addrs is not None


class AddrTest(BitcoinTestFramework):
    def set_test_params(self):
        self.setup_clean_chain = False
        self.num_nodes = 1

    def run_test(self):
        self.log.info('Fill peer AddrMan with a lot of records')
        for i in range(10000):
            first_octet = i >> 8
            second_octet = i % 256
            a = "{}.{}.1.1".format(first_octet, second_octet)
            self.nodes[0].addpeeraddress(a, 8333)

        # Need to make sure we hit MAX_ADDR_TO_SEND records in the addr
        # response later because only a fraction of all known addresses
        # can be cached and returned.
        assert(len(self.nodes[0].getnodeaddresses(0)) >
               int(MAX_ADDR_TO_SEND / (MAX_PCT_ADDR_TO_SEND / 100)))

        responses = []
        self.log.info('Send many addr requests within short time to receive')

        N = 5
        cur_mock_time = int(time.time())
        for i in range(N):
            addr_receiver = self.nodes[0].add_p2p_connection(AddrReceiver())
            addr_receiver.send_and_ping(msg_getaddr())
            # Trigger response
            cur_mock_time += 5 * 60
            self.nodes[0].setmocktime(cur_mock_time)
            addr_receiver.wait_until(addr_receiver.addr_received)
            responses.append(addr_receiver.get_received_addrs())
        for response in responses[1:]:
            assert_equal(response, responses[0])
        assert(len(response) == MAX_ADDR_TO_SEND)

        cur_mock_time += 3 * 24 * 60 * 60
        self.nodes[0].setmocktime(cur_mock_time)

        self.log.info('After time passed, see a new response to addr request')
        last_addr_receiver = self.nodes[0].add_p2p_connection(AddrReceiver())
        last_addr_receiver.send_and_ping(msg_getaddr())
        # Trigger response
        cur_mock_time += 5 * 60
        self.nodes[0].setmocktime(cur_mock_time)
        last_addr_receiver.wait_until(last_addr_receiver.addr_received)
        # new response is different
        assert(set(responses[0]) !=
               set(last_addr_receiver.get_received_addrs()))


if __name__ == '__main__':
    AddrTest().main()<|MERGE_RESOLUTION|>--- conflicted
+++ resolved
@@ -13,25 +13,7 @@
 
 # As defined in net_processing.
 MAX_ADDR_TO_SEND = 1000
-<<<<<<< HEAD
-
-
-def gen_addrs(n):
-    addrs = []
-    for i in range(n):
-        addr = CAddress()
-        addr.time = int(time.time())
-        addr.nServices = NODE_NETWORK
-        # Use first octets to occupy different AddrMan buckets
-        first_octet = i >> 8
-        second_octet = i % 256
-        addr.ip = "{}.{}.1.1".format(first_octet, second_octet)
-        addr.port = 10605
-        addrs.append(addr)
-    return addrs
-=======
 MAX_PCT_ADDR_TO_SEND = 23
->>>>>>> c3ff3d05
 
 
 class AddrReceiver(P2PInterface):
