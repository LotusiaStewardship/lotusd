--- conflicted
+++ resolved
@@ -32,16 +32,10 @@
 JOSHUA_ACTIVATION_TIME = 2040000000
 JUDGES_ACTIVATION_TIME = 2050000000
 RUTH_ACTIVATION_TIME = 2060000000
-<<<<<<< HEAD
 FIRST_SAMUEL_ACTIVATION_TIME = 2070000000
 SECOND_SAMUEL_ACTIVATION_TIME = 2080000000
 
 REPLAYPROTECTION_ACTIVATION_TIME = SECOND_SAMUEL_ACTIVATION_TIME
-=======
-
-REPLAYPROTECTION_ACTIVATION_TIME = RUTH_ACTIVATION_TIME
->>>>>>> 92a39c09
-
 # see consensus/addresses.h, use getaddressinfo to get the scriptPubKey
 GENESIS_SCRIPTS = [
     "a914b6c79031b71d86ab0d617e1e1e706ec4ee34b07f87",
@@ -133,15 +127,12 @@
 JUDGES_SCRIPTS = [
     "76a9149208ecc785c92968481a92aee7024b77e54d27dc88ac",
 ]
-<<<<<<< HEAD
 RUTH_SCRIPTS = [
     "76a914d7756030f4292b70cb70dc4df231b14109c6806188ac",
 ]
 FIRST_SAMUEL_SCRIPTS = [
     "76a91454cc452f58721cbefd412eb82cb6f4f0d8049b0288ac",
 ]
-=======
->>>>>>> 92a39c09
 
 class MinerFundActivationTest(BitcoinTestFramework):
     def set_test_params(self):
@@ -155,11 +146,8 @@
             f'-deuteronomyactivationtime={DEUTERONOMY_ACTIVATION_TIME}',
             f'-joshuaactivationtime={JOSHUA_ACTIVATION_TIME}',
             f'-judgesactivationtime={JUDGES_ACTIVATION_TIME}',
-<<<<<<< HEAD
             f'-ruthactivationtime={RUTH_ACTIVATION_TIME}',
             f'-firstsamuelactivationtime={FIRST_SAMUEL_ACTIVATION_TIME}',
-=======
->>>>>>> 92a39c09
             f'-replayprotectionactivationtime={REPLAYPROTECTION_ACTIVATION_TIME}',
         ]]
 
@@ -378,11 +366,7 @@
         block = make_block_cb_post_numbers(JUDGES_SCRIPTS)
         prepare_block(block)
         assert_equal(node.submitblock(ToHex(block)), 'bad-cb-minerfund')
-<<<<<<< HEAD
         node.setmocktime(JOSHUA_ACTIVATION_TIME)
-=======
-        node.setmocktime(JUDGES_ACTIVATION_TIME)
->>>>>>> 92a39c09
 
         # Mine 11 blocks with JUDGES_ACTIVATION in the middle
         # That moves MTP exactly to JUDGES_ACTIVATION
@@ -412,7 +396,6 @@
             block = make_block_cb_post_numbers(JUDGES_SCRIPTS)
             prepare_block(block)
             assert_equal(node.submitblock(ToHex(block)), None)
-<<<<<<< HEAD
         #
         #   Begin Winter 2024 Upgrade Test
         #
@@ -491,10 +474,6 @@
         #
         #   End Summer 2025 Upgrade Test
         #
-        
-=======
-
->>>>>>> 92a39c09
         # Check replay protection is not enabled yet
         tx = CTransaction()
         tx.vin = [CTxIn(COutPoint(int(cointxid, 16), 1))]
