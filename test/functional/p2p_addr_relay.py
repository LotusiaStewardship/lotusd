--- conflicted
+++ resolved
@@ -18,20 +18,7 @@
 )
 from test_framework.p2p import P2PInterface, p2p_lock
 from test_framework.test_framework import BitcoinTestFramework
-<<<<<<< HEAD
-from test_framework.util import assert_equal
-
-ADDRS = []
-for i in range(10):
-    addr = CAddress()
-    addr.time = int(time.time()) + i
-    addr.nServices = NODE_NETWORK
-    addr.ip = "123.123.123.{}".format(i % 256)
-    addr.port = 10605 + i
-    ADDRS.append(addr)
-=======
 from test_framework.util import assert_equal, assert_greater_than
->>>>>>> fa7a44f7
 
 
 class AddrReceiver(P2PInterface):
@@ -47,19 +34,14 @@
 
     def on_addr(self, message):
         for addr in message.addrs:
-<<<<<<< HEAD
-            assert_equal(addr.nServices, NODE_NETWORK)
-            assert addr.ip.startswith('123.123.123.')
-            assert (10605 <= addr.port < 10615)
-=======
             self.num_ipv4_received += 1
             if(self.test_addr_contents):
                 # relay_tests checks the content of the addr messages match
                 # expectations based on the message creation in setup_addr_msg
                 assert_equal(addr.nServices, NODE_NETWORK)
-                if not 8333 <= addr.port < 8343:
+                if not 10605 <= addr.port < 10615:
                     raise AssertionError(
-                        "Invalid addr.port of {} (8333-8342 expected)".format(addr.port))
+                        "Invalid addr.port of {} (10605-10615 expected)".format(addr.port))
                 assert addr.ip.startswith('123.123.123.')
 
     def on_getaddr(self, message):
@@ -88,7 +70,6 @@
 
     def getaddr_received(self):
         return self.message_count['getaddr'] > 0
->>>>>>> fa7a44f7
 
 
 class AddrTest(BitcoinTestFramework):
@@ -117,7 +98,7 @@
             addr.time = self.mocktime + i
             addr.nServices = NODE_NETWORK
             addr.ip = f"123.123.123.{self.counter % 256}"
-            addr.port = 8333 + i
+            addr.port = 10605 + i
             addrs.append(addr)
             self.counter += 1
 
@@ -135,7 +116,7 @@
                 f"{random.randrange(128,169)}.{random.randrange(1,255)}"
                 f".{random.randrange(1,255)}.{random.randrange(1,255)}"
             )
-            addr.port = 8333
+            addr.port = 10605
             addrs.append(addr)
         msg = msg_addr()
         msg.addrs = addrs
@@ -342,7 +323,7 @@
             first_octet = i >> 8
             second_octet = i % 256
             a = f"{first_octet}.{second_octet}.1.1"
-            self.nodes[0].addpeeraddress(a, 8333)
+            self.nodes[0].addpeeraddress(a, 10605)
 
         full_outbound_peer.send_and_ping(msg_getaddr())
         block_relay_peer.send_and_ping(msg_getaddr())
