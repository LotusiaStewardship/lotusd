#!/usr/bin/env python3
# Copyright (c) 2015-2016 The Bitcoin Core developers
# Copyright (c) 2017 The Bitcoin developers
# Distributed under the MIT software license, see the accompanying
# file COPYING or http://www.opensource.org/licenses/mit-license.php.
"""
This test checks simple acceptance of bigger blocks via p2p.
It is derived from the much more complex p2p-fullblocktest.
The intention is that small tests can be derived from this one, or
this one can be extended, to cover the checks done for bigger blocks
(e.g. sigops limits).
"""

import random
import time
from collections import deque

from test_framework.blocktools import (
    create_block,
    create_coinbase,
    make_conform_to_ctor,
    prepare_block,
)
from test_framework.cdefs import ONE_MEGABYTE
from test_framework.messages import (
    COutPoint,
    CTransaction,
    CTxIn,
    CTxOut,
    ToHex,
    ser_compact_size,
)
from test_framework.p2p import P2PDataStore
from test_framework.script import OP_RETURN, OP_TRUE, CScript
from test_framework.test_framework import BitcoinTestFramework
from test_framework.util import assert_equal


class PreviousSpendableOutput():

    def __init__(self, tx=CTransaction(), n=-1):
        self.tx = tx
        # the output we're spending
        self.n = n


class FullBlockTest(BitcoinTestFramework):

    def set_test_params(self):
        self.num_nodes = 1
        self.setup_clean_chain = True
        self.block_heights = {}
        self.tip = None
        self.blocks = {}
        self.excessive_block_size = 100 * ONE_MEGABYTE
        self.extra_args = [['-whitelist=noban@127.0.0.1',
                            "-excessiveblocksize={}".format(self.excessive_block_size), 
                            '-acceptnonstdtxn=1']]
        self.supports_cli = False
        # The default timeout is not enough when submitting large blocks with
        # TSAN enabled
        self.rpc_timeout = 360

    def add_options(self, parser):
        super().add_options(parser)
        parser.add_argument(
            "--runbarelyexpensive", dest="runbarelyexpensive", default=True)

    def add_transactions_to_block(self, block, tx_list):
        [tx.rehash() for tx in tx_list]
        block.vtx.extend(tx_list)

    def next_block(self, number, spend=None,
                   script=CScript([OP_TRUE]), block_size=0):
        if self.tip is None:
            base_block_hash = self.genesis_hash
            block_time = int(time.time()) + 1
        else:
            base_block_hash = self.tip.sha256
            block_time = self.tip.nTime + 1
        # First create the coinbase
        height = self.block_heights[base_block_hash] + 1
        coinbase = create_coinbase(height)
        if spend is None:
            # We need to have something to spend to fill the block.
            assert_equal(block_size, 0)
            block = create_block(base_block_hash, coinbase, height, block_time)
        else:
            # all but one satoshi to fees
            coinbase.vout[0].nValue += (spend.tx.vout[spend.n].nValue - 1) // 2
            coinbase.rehash()
            block = create_block(base_block_hash, coinbase, height, block_time)

            # Make sure we have plenty engough to spend going forward.
            spendable_outputs = deque([spend])

            def get_base_transaction():
                # Create the new transaction
                tx = CTransaction()
                # Spend from one of the spendable outputs
                spend = spendable_outputs.popleft()
                tx.vin.append(CTxIn(COutPoint(spend.tx.txid, spend.n)))
                # Add spendable outputs
                for i in range(4):
                    tx.vout.append(CTxOut(0, CScript([OP_TRUE])))
                    spendable_outputs.append(PreviousSpendableOutput(tx, i))
                return tx

            tx = get_base_transaction()

            # Make it the same format as transaction added for padding and save the size.
            # It's missing the padding output, so we add a constant to account
            # for it.
            tx.rehash()
            base_tx_size = len(tx.serialize()) + 18

            # If a specific script is required, add it.
            if script is not None:
                tx.vout.append(CTxOut(1, script))

            # Put some random data into the first transaction of the chain to
            # randomize ids.
            tx.vout.append(
                CTxOut(0, CScript([random.randint(0, 256), OP_RETURN])))

            # Add the transaction to the block
            self.add_transactions_to_block(block, [tx])

            # If we have a block size requirement, just fill
            # the block until we get there
            current_block_size = len(block.serialize())
            while current_block_size < block_size:
                # We will add a new transaction. That means the size of
                # the field enumerating how many transaction go in the block
                # may change.
                current_block_size -= len(ser_compact_size(len(block.vtx)))
                current_block_size += len(ser_compact_size(len(block.vtx) + 1))

                # Create the new transaction
                tx = get_base_transaction()

                # Add padding to fill the block.
                script_length = block_size - current_block_size - base_tx_size
                if script_length > 510000:
                    if script_length < 1000000:
                        # Make sure we don't find ourselves in a position where we
                        # need to generate a transaction smaller than what we
                        # expected.
                        script_length = script_length // 2
                    else:
                        script_length = 500000
                script_pad_len = script_length
                script_output = CScript([b'\x00' * script_pad_len])
                tx.vout.append(CTxOut(0, script_output))

                # Add the tx to the list of transactions to be included
                # in the block.
                self.add_transactions_to_block(block, [tx])
                current_block_size += len(tx.serialize())

            # Now that we added a bunch of transaction, we need to recompute
            # the merkle root.
            block.hashMerkleRoot = block.calc_merkle_root()

        # Check that the block size is what's expected
        if block_size > 0:
            assert_equal(len(block.serialize()), block_size)

        # Do PoW, which is cheap on regnet
        prepare_block(block)
        block.solve()
        self.tip = block
        self.block_heights[block.sha256] = height
        assert number not in self.blocks
        self.blocks[number] = block
        return block

    def run_test(self):
        node = self.nodes[0]
        peer = node.add_p2p_connection(P2PDataStore())

        self.genesis_hash = int(node.getbestblockhash(), 16)
        self.block_heights[self.genesis_hash] = 0
        spendable_outputs = []

        # save the current tip so it can be spent by a later block
        def save_spendable_output():
            spendable_outputs.append(self.tip)

        # get an output that we previously marked as spendable
        def get_spendable_output():
            return PreviousSpendableOutput(spendable_outputs.pop(0).vtx[0], 1)

<<<<<<< HEAD
        # move the tip back to a previous block
        def tip(number):
            self.tip = self.blocks[number]
=======
        # adds transactions to the block and updates state
        def update_block(block_number, new_transactions):
            block = self.blocks[block_number]
            self.add_transactions_to_block(block, new_transactions)
            old_sha256 = block.sha256
            make_conform_to_ctor(block)
            block.hashMerkleRoot = block.calc_merkle_root()
            block.solve()
            # Update the internal state just like in next_block
            self.tip = block
            if block.sha256 != old_sha256:
                self.block_heights[
                    block.sha256] = self.block_heights[old_sha256]
                del self.block_heights[old_sha256]
            self.blocks[block_number] = block
            return block
>>>>>>> c3ff3d05

        # shorthand for functions
        block = self.next_block

        # Create a new block
        block(0)
        save_spendable_output()
        peer.send_blocks_and_test([self.tip], node)

        # Now we need that block to mature so we can spend the coinbase.
        maturity_blocks = []
        for i in range(99):
            block(5000 + i)
            maturity_blocks.append(self.tip)
            save_spendable_output()
        peer.send_blocks_and_test(maturity_blocks, node)

        # collect spendable outputs now to avoid cluttering the code later on
        out = []
        for i in range(100):
            out.append(get_spendable_output())

        # Let's build some blocks and test them.
        for i in range(16):
            n = i + 1
            block(n, spend=out[i], block_size=n * ONE_MEGABYTE)
            peer.send_blocks_and_test([self.tip], node)

        # block of maximal size
        block(17, spend=out[16], block_size=self.excessive_block_size)
        peer.send_blocks_and_test([self.tip], node)

        # Reject oversized blocks with bad-blk-length error
        block(18, spend=out[17], block_size=self.excessive_block_size + 1)
<<<<<<< HEAD
        node.p2p.send_blocks_and_test(
            [self.tip], node, success=False, force_send=True, reject_reason='bad-blk-size')
=======
        peer.send_blocks_and_test(
            [self.tip], node, success=False, reject_reason='bad-blk-length')
>>>>>>> c3ff3d05

        # Rewind bad block.
        self.tip = self.blocks[17]

        # Submit a very large block via RPC
        large_block = block(
            33, spend=out[17], block_size=self.excessive_block_size)
        assert_equal(node.submitblock(ToHex(large_block)), None)


if __name__ == '__main__':
    FullBlockTest().main()<|MERGE_RESOLUTION|>--- conflicted
+++ resolved
@@ -191,29 +191,6 @@
         def get_spendable_output():
             return PreviousSpendableOutput(spendable_outputs.pop(0).vtx[0], 1)
 
-<<<<<<< HEAD
-        # move the tip back to a previous block
-        def tip(number):
-            self.tip = self.blocks[number]
-=======
-        # adds transactions to the block and updates state
-        def update_block(block_number, new_transactions):
-            block = self.blocks[block_number]
-            self.add_transactions_to_block(block, new_transactions)
-            old_sha256 = block.sha256
-            make_conform_to_ctor(block)
-            block.hashMerkleRoot = block.calc_merkle_root()
-            block.solve()
-            # Update the internal state just like in next_block
-            self.tip = block
-            if block.sha256 != old_sha256:
-                self.block_heights[
-                    block.sha256] = self.block_heights[old_sha256]
-                del self.block_heights[old_sha256]
-            self.blocks[block_number] = block
-            return block
->>>>>>> c3ff3d05
-
         # shorthand for functions
         block = self.next_block
 
@@ -247,13 +224,8 @@
 
         # Reject oversized blocks with bad-blk-length error
         block(18, spend=out[17], block_size=self.excessive_block_size + 1)
-<<<<<<< HEAD
-        node.p2p.send_blocks_and_test(
+        peer.send_blocks_and_test(
             [self.tip], node, success=False, force_send=True, reject_reason='bad-blk-size')
-=======
-        peer.send_blocks_and_test(
-            [self.tip], node, success=False, reject_reason='bad-blk-length')
->>>>>>> c3ff3d05
 
         # Rewind bad block.
         self.tip = self.blocks[17]
