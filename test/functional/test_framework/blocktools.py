#!/usr/bin/env python3
# Copyright (c) 2015-2019 The Bitcoin Core developers
# Distributed under the MIT software license, see the accompanying
# file COPYING or http://www.opensource.org/licenses/mit-license.php.
"""Utilities for manipulating blocks and transactions."""

import struct
import time
import unittest
<<<<<<< HEAD
from decimal import Decimal
=======
from binascii import a2b_hex
>>>>>>> fa7a44f7

from .messages import (
    COIN,
    CBlock,
    COutPoint,
    CTransaction,
    CTxIn,
    CTxOut,
    FromHex,
    ToHex,
    hash256,
)
from .script import (
    OP_1,
    OP_CHECKSIG,
    OP_DUP,
    OP_EQUALVERIFY,
    OP_HASH160,
    OP_RETURN,
    OP_TRUE,
    CScript,
    CScriptNum,
    CScriptOp,
)
from .txtools import pad_tx
from .util import assert_equal, satoshi_round

# Genesis block time (regtest)
TIME_GENESIS_BLOCK = 1600000000
SUBSIDY = Decimal('260')


<<<<<<< HEAD
def create_block(hashprev, coinbase, height, ntime=None, *, version=1):
    """Create a block (with regtest difficulty)."""
    block = CBlock()
    block.nHeaderVersion = version
    if ntime is None:
        import time
        block.nTime = int(time.time() + 600)
    else:
        block.nTime = ntime
    block.nHeight = height
    block.hashPrevBlock = hashprev
    # difficulty retargeting is disabled in REGTEST chainparams
    block.nBits = 0x207fffff
    block.vtx.append(coinbase)
=======
def create_block(hashprev=None, coinbase=None, ntime=None,
                 *, version=None, tmpl=None):
    """Create a block (with regtest difficulty)."""
    block = CBlock()
    if tmpl is None:
        tmpl = {}
    block.nVersion = version or tmpl.get('version', 1)
    block.nTime = ntime or tmpl.get('curtime', int(time.time() + 600))
    block.hashPrevBlock = hashprev or int(tmpl['previousblockhash'], 0x10)
    if tmpl.get('bits') is not None:
        block.nBits = struct.unpack('>I', a2b_hex(tmpl['bits']))[0]
    else:
        # difficulty retargeting is disabled in REGTEST chainparams
        block.nBits = 0x207fffff
    block.vtx.append(coinbase or create_coinbase(height=tmpl['height']))
>>>>>>> fa7a44f7
    block.hashMerkleRoot = block.calc_merkle_root()
    block.calc_sha256()
    return block


def make_conform_to_ctor(block):
    for tx in block.vtx:
        tx.rehash()
    block.vtx = [block.vtx[0]] + \
        sorted(block.vtx[1:], key=lambda tx: tx.get_id())


def prepare_block(block):
    make_conform_to_ctor(block)
    block.hashMerkleRoot = block.calc_merkle_root()
    block.update_size()
    block.rehash_extended_metadata()
    block.solve()


def script_coinbase_height(height):
    if height <= 16:
        num = CScriptOp.encode_op_n(height)
    else:
        num = CScriptNum(height)
    return CScript([OP_RETURN, b'logos', num])


def create_coinbase(height, pubkey=None):
    """Create a coinbase transaction, assuming no miner fees.

    If pubkey is passed in, the coinbase output will be a P2PK output;
    otherwise an anyone-can-spend output."""
    coinbase = CTransaction()
    coinbase.vin.append(CTxIn(COutPoint(0, 0xffffffff),
                              bytes(80),
                              0xffffffff))
    op_return_output = CTxOut()
    op_return_output.scriptPubKey = script_coinbase_height(height)
    coinbaseoutput = CTxOut()
    coinbaseoutput.nValue = int(SUBSIDY * COIN)
    if (pubkey is not None):
        coinbaseoutput.scriptPubKey = CScript([pubkey, OP_CHECKSIG])
    else:
        coinbaseoutput.scriptPubKey = CScript([OP_TRUE])
    coinbase.vout = [op_return_output, coinbaseoutput]

    coinbase.rehash()
    return coinbase


def create_tx_with_script(prevtx, n, script_sig=b"", *,
                          amount, script_pub_key=CScript()):
    """Return one-input, one-output transaction object
       spending the prevtx's n-th output with the given amount.

       Can optionally pass scriptPubKey and scriptSig, default is anyone-can-spend output.
    """
    tx = CTransaction()
    assert(n < len(prevtx.vout))
    tx.vin.append(CTxIn(COutPoint(prevtx.txid, n), script_sig, 0xffffffff))
    tx.vout.append(CTxOut(amount, script_pub_key))
    pad_tx(tx)
    tx.rehash()
    return tx


def create_transaction(node, txid, to_address, *, amount, vout=0):
    """ Return signed transaction spending the first output of the
        input txid. Note that the node must be able to sign for the
        output that is being spent, and the node must not be running
        multiple wallets.
    """
    raw_tx = create_raw_transaction(node, txid, to_address, amount=amount, vout=vout)
    tx = FromHex(CTransaction(), raw_tx)
    return tx


def create_raw_transaction(node, txid, to_address, *, amount, vout=0):
    """ Return raw signed transaction spending the first output of the
        input txid. Note that the node must be able to sign for the
        output that is being spent, and the node must not be running
        multiple wallets.
    """
    rawtx = node.createrawtransaction(
        inputs=[{"txid": txid, "vout": vout}], outputs={to_address: amount})
    signresult = node.signrawtransactionwithwallet(rawtx)
    assert_equal(signresult["complete"], True)
    return signresult['hex']


def get_legacy_sigopcount_block(block, accurate=True):
    count = 0
    for tx in block.vtx:
        count += get_legacy_sigopcount_tx(tx, accurate)
    return count


def get_legacy_sigopcount_tx(tx, accurate=True):
    count = 0
    for i in tx.vout:
        count += i.scriptPubKey.GetSigOpCount(accurate)
    for j in tx.vin:
        # scriptSig might be of type bytes, so convert to CScript for the
        # moment
        count += CScript(j.scriptSig).GetSigOpCount(accurate)
    return count


def create_confirmed_utxos(node, count, age=101):
    """
    Helper to create at least "count" utxos
    """
    to_generate = int(0.5 * count) + age
    while to_generate > 0:
        node.generate(min(25, to_generate))
        to_generate -= 25
    utxos = node.listunspent()
    iterations = count - len(utxos)
    addr1 = node.getnewaddress()
    addr2 = node.getnewaddress()
    if iterations <= 0:
        return utxos
    for i in range(iterations):
        t = utxos.pop()
        inputs = []
        inputs.append({"txid": t["txid"], "vout": t["vout"]})
        outputs = {}
        outputs[addr1] = satoshi_round(t['amount'] / 2)
        outputs[addr2] = satoshi_round(t['amount'] / 2)
        raw_tx = node.createrawtransaction(inputs, outputs)
        ctx = FromHex(CTransaction(), raw_tx)
        fee = node.calculate_fee(ctx) // 2
        ctx.vout[0].nValue -= fee
        # Due to possible truncation, we go ahead and take another satoshi in
        # fees to ensure the transaction gets through
        ctx.vout[1].nValue -= fee + 1
        signed_tx = node.signrawtransactionwithwallet(ToHex(ctx))["hex"]
        node.sendrawtransaction(signed_tx)

    while (node.getmempoolinfo()['size'] > 0):
        node.generate(1)

    utxos = node.listunspent()
    assert len(utxos) >= count
    return utxos


def mine_big_block(node, utxos=None):
    # generate a 66k transaction,
    # and 14 of them is close to the 1MB block limit
    num = 14
    utxos = utxos if utxos is not None else []
    if len(utxos) < num:
        utxos.clear()
        utxos.extend(node.listunspent())
    send_big_transactions(node, utxos, num, 100)
    node.generate(1)


def send_big_transactions(node, utxos, num, fee_multiplier):
    from .cashaddr import decode
    txids = []
    padding = "1" * 512
    addrHash = decode(node.getnewaddress())[2]

    for _ in range(num):
        ctx = CTransaction()
        utxo = utxos.pop()
        txid = int(utxo['txid'], 16)
        ctx.vin.append(CTxIn(COutPoint(txid, int(utxo["vout"])), b""))
        ctx.vout.append(
            CTxOut(int(satoshi_round(utxo['amount'] * COIN)),
                   CScript([OP_DUP, OP_HASH160, addrHash, OP_EQUALVERIFY, OP_CHECKSIG])))
        for i in range(0, 127):
            ctx.vout.append(CTxOut(0, CScript(
                [OP_RETURN, bytes(padding, 'utf-8')])))
        # Create a proper fee for the transaction to be mined
        ctx.vout[0].nValue -= int(fee_multiplier * node.calculate_fee(ctx))
        signresult = node.signrawtransactionwithwallet(
            ToHex(ctx), None, "NONE|FORKID")
        txid = node.sendrawtransaction(signresult["hex"], 0)
        txids.append(txid)
    return txids


class TestFrameworkBlockTools(unittest.TestCase):
    def test_create_coinbase(self):
        height = 20
        coinbase_tx = create_coinbase(height=height)
        assert_equal(
            CScriptNum.decode(coinbase_tx.vout[0].scriptPubKey[len(b'_\x05logos'):]),
            height)<|MERGE_RESOLUTION|>--- conflicted
+++ resolved
@@ -7,11 +7,9 @@
 import struct
 import time
 import unittest
-<<<<<<< HEAD
+
+from binascii import a2b_hex
 from decimal import Decimal
-=======
-from binascii import a2b_hex
->>>>>>> fa7a44f7
 
 from .messages import (
     COIN,
@@ -44,30 +42,16 @@
 SUBSIDY = Decimal('260')
 
 
-<<<<<<< HEAD
-def create_block(hashprev, coinbase, height, ntime=None, *, version=1):
-    """Create a block (with regtest difficulty)."""
-    block = CBlock()
-    block.nHeaderVersion = version
-    if ntime is None:
-        import time
-        block.nTime = int(time.time() + 600)
-    else:
-        block.nTime = ntime
-    block.nHeight = height
-    block.hashPrevBlock = hashprev
-    # difficulty retargeting is disabled in REGTEST chainparams
-    block.nBits = 0x207fffff
-    block.vtx.append(coinbase)
-=======
-def create_block(hashprev=None, coinbase=None, ntime=None,
+def create_block(hashprev=None, coinbase=None, height=None, ntime=None,
                  *, version=None, tmpl=None):
     """Create a block (with regtest difficulty)."""
     block = CBlock()
     if tmpl is None:
         tmpl = {}
-    block.nVersion = version or tmpl.get('version', 1)
+    block.nHeaderVersion = version or tmpl.get('version', 1)
     block.nTime = ntime or tmpl.get('curtime', int(time.time() + 600))
+    block.nHeight = height or tmpl.get("height")
+    assert block.nHeight is not None
     block.hashPrevBlock = hashprev or int(tmpl['previousblockhash'], 0x10)
     if tmpl.get('bits') is not None:
         block.nBits = struct.unpack('>I', a2b_hex(tmpl['bits']))[0]
@@ -75,7 +59,6 @@
         # difficulty retargeting is disabled in REGTEST chainparams
         block.nBits = 0x207fffff
     block.vtx.append(coinbase or create_coinbase(height=tmpl['height']))
->>>>>>> fa7a44f7
     block.hashMerkleRoot = block.calc_merkle_root()
     block.calc_sha256()
     return block
