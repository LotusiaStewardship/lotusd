#!/usr/bin/env python3
# Copyright (c) 2017-2019 The Bitcoin Core developers
# Distributed under the MIT software license, see the accompanying
# file COPYING or http://www.opensource.org/licenses/mit-license.php.
"""Test mempool acceptance of raw transactions."""

from decimal import Decimal

from test_framework.key import ECKey
from test_framework.messages import (
    COIN,
    MAX_BLOCK_BASE_SIZE,
    MAX_MONEY,
    COutPoint,
    CTransaction,
    CTxOut,
    FromHex,
    ToHex,
)
from test_framework.script import (
    OP_0,
    OP_2,
    OP_3,
    OP_CHECKMULTISIG,
    OP_EQUAL,
    OP_HASH160,
    OP_RETURN,
    CScript,
    hash160,
)
from test_framework.test_framework import BitcoinTestFramework
from test_framework.util import assert_equal, assert_raises_rpc_error


class MempoolAcceptanceTest(BitcoinTestFramework):
    def set_test_params(self):
        self.num_nodes = 1
        self.extra_args = [[
            '-txindex',
            '-acceptnonstdtxn=0',  # Try to mimic main-net
            '-permitbaremultisig=0',
        ]] * self.num_nodes
        self.supports_cli = False

    def skip_test_if_missing_module(self):
        self.skip_if_no_wallet()

    def check_mempool_result(self, result_expected, *args, **kwargs):
        """Wrapper to check result of testmempoolaccept on node_0's mempool"""
        result_test = self.nodes[0].testmempoolaccept(*args, **kwargs)
        assert_equal(result_expected, result_test)
        # Must not change mempool state
        assert_equal(self.nodes[0].getmempoolinfo()['size'], self.mempool_size)

    def run_test(self):
        node = self.nodes[0]

        self.log.info('Start with empty mempool, and 200 blocks')
        self.mempool_size = 0
        assert_equal(node.getblockcount(), 200)
        assert_equal(node.getmempoolinfo()['size'], self.mempool_size)
        coins = node.listunspent()

        self.log.info('Should not accept garbage to testmempoolaccept')
        assert_raises_rpc_error(-3, 'Expected type array, got string',
                                lambda: node.testmempoolaccept(rawtxs='ff00baar'))
        assert_raises_rpc_error(-8, 'Array must contain exactly one raw transaction for now',
                                lambda: node.testmempoolaccept(rawtxs=['ff00baar', 'ff22']))
        assert_raises_rpc_error(-22, 'TX decode failed',
                                lambda: node.testmempoolaccept(rawtxs=['ff00baar']))

        self.log.info('A transaction already in the blockchain')
        # Pick a random coin(base) to spend
        coin = coins.pop()
        raw_tx_in_block = node.signrawtransactionwithwallet(node.createrawtransaction(
            inputs=[{'txid': coin['txid'], 'vout': coin['vout']}],
            outputs=[{node.getnewaddress(): 30}, {node.getnewaddress(): 70}],
        ))['hex']
        txid_in_block = node.sendrawtransaction(
            hexstring=raw_tx_in_block, maxfeerate=0)
        node.generate(1)
        self.mempool_size = 0
        self.check_mempool_result(
            result_expected=[{'txid': txid_in_block, 'allowed': False,
                              'reject-reason': 'txn-already-known'}],
            rawtxs=[raw_tx_in_block],
        )

        self.log.info('A transaction not in the mempool')
<<<<<<< HEAD
        fee = 0.000700
        raw_tx_0 = node.signrawtransactionwithwallet(node.createrawtransaction(
            inputs=[{"txid": txid_in_block, "vout": 0,
                     "sequence": 0xfffffffd}],
            outputs=[{node.getnewaddress(): 30 - fee}],
=======
        fee = Decimal("7.00")
        raw_tx_0 = node.signrawtransactionwithwallet(node.createrawtransaction(
            inputs=[{"txid": txid_in_block, "vout": 0,
                     "sequence": 0xfffffffd}],
            outputs=[{node.getnewaddress(): Decimal(300_000) - fee}],
>>>>>>> fa7a44f7
        ))['hex']
        tx = FromHex(CTransaction(), raw_tx_0)
        tx.calc_txid()
        txid_0 = tx.txid_hex
        self.check_mempool_result(
            result_expected=[{'txid': txid_0, 'allowed': True,
                              'size': tx.billable_size(),
                              'fees': {'base': fee}}],
            rawtxs=[raw_tx_0],
        )

        self.log.info('A final transaction not in the mempool')
        # Pick a random coin(base) to spend
        coin = coins.pop()
<<<<<<< HEAD
        output_amount = 2.5
=======
        output_amount = Decimal(25_000)
>>>>>>> fa7a44f7
        raw_tx_final = node.signrawtransactionwithwallet(node.createrawtransaction(
            inputs=[{'txid': coin['txid'], 'vout': coin['vout'],
                     "sequence": 0xffffffff}],  # SEQUENCE_FINAL
            outputs=[{node.getnewaddress(): output_amount}],
            locktime=node.getblockcount() + 2000,  # Can be anything
        ))['hex']
        tx = FromHex(CTransaction(), raw_tx_final)
<<<<<<< HEAD
        tx.calc_txid()
        fee_expected = int(coin['amount']) - output_amount
=======
        fee_expected = coin['amount'] - output_amount
>>>>>>> fa7a44f7
        self.check_mempool_result(
            result_expected=[{'txid': tx.txid_hex, 'allowed': True,
                              'size': tx.billable_size(),
                              'fees': {'base': fee_expected}}],
            rawtxs=[tx.serialize().hex()],
            maxfeerate=0,
        )
        node.sendrawtransaction(hexstring=raw_tx_final, maxfeerate=0)
        self.mempool_size += 1

        self.log.info('A transaction in the mempool')
        node.sendrawtransaction(hexstring=raw_tx_0)
        self.mempool_size += 1
        self.check_mempool_result(
            result_expected=[{'txid': txid_0, 'allowed': False,
                              'reject-reason': 'txn-already-in-mempool'}],
            rawtxs=[raw_tx_0],
        )

        # Removed RBF test
        # self.log.info('A transaction that replaces a mempool transaction')
        # ...

        self.log.info('A transaction that conflicts with an unconfirmed tx')
        # Send the transaction that conflicts with the mempool transaction
        node.sendrawtransaction(hexstring=tx.serialize().hex(), maxfeerate=0)
        # take original raw_tx_0
        tx = FromHex(CTransaction(), raw_tx_0)
        tx.vout[0].nValue -= int(4 * fee * COIN)  # Set more fee
        tx.calc_txid()
        # skip re-signing the tx
        self.check_mempool_result(
            result_expected=[{'txid': tx.txid_hex,
                              'allowed': False,
                              'reject-reason': 'txn-mempool-conflict'}],
            rawtxs=[tx.serialize().hex()],
            maxfeerate=0,
        )

        self.log.info('A transaction with missing inputs, that never existed')
        tx = FromHex(CTransaction(), raw_tx_0)
        tx.vin[0].prevout = COutPoint(hash=int('ff' * 32, 16), n=14)
        tx.calc_txid()
        # skip re-signing the tx
        self.check_mempool_result(
            result_expected=[
                {'txid': tx.txid_hex, 'allowed': False, 'reject-reason': 'missing-inputs'}],
            rawtxs=[ToHex(tx)],
        )

        self.log.info(
            'A transaction with missing inputs, that existed once in the past')
        tx = FromHex(CTransaction(), raw_tx_0)
        # Set vout to 1, to spend the other outpoint (49 coins) of the
        # in-chain-tx we want to double spend
        tx.vin[0].prevout.n = 1
        raw_tx_1 = node.signrawtransactionwithwallet(
            ToHex(tx))['hex']
        txid_1 = node.sendrawtransaction(hexstring=raw_tx_1, maxfeerate=0)
        # Now spend both to "clearly hide" the outputs, ie. remove the coins
        # from the utxo set by spending them
        raw_tx_spend_both = node.signrawtransactionwithwallet(node.createrawtransaction(
            inputs=[
                {'txid': txid_0, 'vout': 0},
                {'txid': txid_1, 'vout': 0},
            ],
            outputs=[{node.getnewaddress(): 10}]
        ))['hex']
        txid_spend_both = node.sendrawtransaction(
            hexstring=raw_tx_spend_both, maxfeerate=0)
        node.generate(1)
        self.mempool_size = 0
        # Now see if we can add the coins back to the utxo set by sending the
        # exact txs again
        self.check_mempool_result(
            result_expected=[
                {'txid': txid_0, 'allowed': False, 'reject-reason': 'missing-inputs'}],
            rawtxs=[raw_tx_0],
        )
        self.check_mempool_result(
            result_expected=[
                {'txid': txid_1, 'allowed': False, 'reject-reason': 'missing-inputs'}],
            rawtxs=[raw_tx_1],
        )

        self.log.info('Create a signed "reference" tx for later use')
        raw_tx_reference = node.signrawtransactionwithwallet(node.createrawtransaction(
            inputs=[{'txid': txid_spend_both, 'vout': 0}],
            outputs=[{node.getnewaddress(): 5}],
        ))['hex']
        tx = FromHex(CTransaction(), raw_tx_reference)
        tx.calc_txid()
        # Reference tx should be valid on itself
        self.check_mempool_result(
            result_expected=[{'txid': tx.txid_hex, 'allowed': True,
                              'size': tx.billable_size(),
                              'fees': {'base': Decimal(10 - 5)}}],
            rawtxs=[ToHex(tx)],
            maxfeerate=0,
        )

        self.log.info('A transaction with no outputs')
        tx = FromHex(CTransaction(), raw_tx_reference)
        tx.vout = []
        tx.calc_txid()
        # Skip re-signing the transaction for context independent checks from now on
        # FromHex(tx, node.signrawtransactionwithwallet(ToHex(tx))['hex'])
        self.check_mempool_result(
            result_expected=[{'txid': tx.txid_hex, 'allowed': False, 'reject-reason': 'bad-txns-vout-empty'}],
            rawtxs=[ToHex(tx)],
        )

        self.log.info('A really large transaction')
        tx = FromHex(CTransaction(), raw_tx_reference)
        tx.vin = [tx.vin[0]] * (1 + MAX_BLOCK_BASE_SIZE
                                // len(tx.vin[0].serialize()))
        tx.calc_txid()
        self.check_mempool_result(
            result_expected=[
                {'txid': tx.txid_hex, 'allowed': False, 'reject-reason': 'bad-txns-oversize'}],
            rawtxs=[ToHex(tx)],
        )

        self.log.info('A transaction with negative output value')
        tx = FromHex(CTransaction(), raw_tx_reference)
        tx.vout[0].nValue *= -1
        tx.calc_txid()
        self.check_mempool_result(
            result_expected=[{'txid': tx.txid_hex, 'allowed': False, 'reject-reason': 'bad-txns-vout-negative'}],
            rawtxs=[ToHex(tx)],
        )

        # The following two validations prevent overflow of the output amounts
        # (see CVE-2010-5139).
        self.log.info('A transaction with too large output value')
        tx = FromHex(CTransaction(), raw_tx_reference)
        tx.vout[0].nValue = MAX_MONEY + 1
        tx.calc_txid()
        self.check_mempool_result(
            result_expected=[{'txid': tx.txid_hex, 'allowed': False, 'reject-reason': 'bad-txns-vout-toolarge'}],
            rawtxs=[ToHex(tx)],
        )

        self.log.info('A transaction with too large sum of output values')
        tx = FromHex(CTransaction(), raw_tx_reference)
        tx.vout = [tx.vout[0]] * 2
        tx.vout[0].nValue = MAX_MONEY
        tx.calc_txid()
        self.check_mempool_result(
            result_expected=[{'txid': tx.txid_hex, 'allowed': False, 'reject-reason': 'bad-txns-txouttotal-toolarge'}],
            rawtxs=[ToHex(tx)],
        )

        self.log.info('A transaction with duplicate inputs')
        tx = FromHex(CTransaction(), raw_tx_reference)
        tx.vin = [tx.vin[0]] * 2
        tx.calc_txid()
        self.check_mempool_result(
            result_expected=[{'txid': tx.txid_hex, 'allowed': False, 'reject-reason': 'bad-txns-inputs-duplicate'}],
            rawtxs=[ToHex(tx)],
        )

        self.log.info('A coinbase transaction')
        # Pick the input of the first tx we signed, so it has to be a coinbase
        # tx
        raw_tx_coinbase_spent = node.getrawtransaction(
            txid=node.decoderawtransaction(hexstring=raw_tx_in_block)['vin'][0]['txid'])
        tx = FromHex(CTransaction(), raw_tx_coinbase_spent)
        tx.calc_txid()
        self.check_mempool_result(
            result_expected=[
                {'txid': tx.txid_hex, 'allowed': False, 'reject-reason': 'bad-tx-coinbase'}],
            rawtxs=[ToHex(tx)],
        )

        self.log.info('Some nonstandard transactions')
        tx = FromHex(CTransaction(), raw_tx_reference)
        tx.nVersion = 3  # A version currently non-standard
        tx.calc_txid()
        self.check_mempool_result(
            result_expected=[
                {'txid': tx.txid_hex, 'allowed': False, 'reject-reason': 'version'}],
            rawtxs=[ToHex(tx)],
        )
        tx = FromHex(CTransaction(), raw_tx_reference)
        tx.vout[0].scriptPubKey = CScript([OP_0])  # Some non-standard script
        tx.calc_txid()
        self.check_mempool_result(
            result_expected=[
                {'txid': tx.txid_hex, 'allowed': False, 'reject-reason': 'scriptpubkey'}],
            rawtxs=[ToHex(tx)],
        )
        tx = FromHex(CTransaction(), raw_tx_reference)
        key = ECKey()
        key.generate()
        pubkey = key.get_pubkey().get_bytes()
        # Some bare multisig script (2-of-3)
        tx.vout[0].scriptPubKey = CScript(
            [OP_2, pubkey, pubkey, pubkey, OP_3, OP_CHECKMULTISIG])
        tx.calc_txid()
        self.check_mempool_result(
            result_expected=[{'txid': tx.txid_hex, 'allowed': False,
                              'reject-reason': 'bare-multisig'}],
            rawtxs=[tx.serialize().hex()],
        )
        tx = FromHex(CTransaction(), raw_tx_reference)
        # Some not-pushonly scriptSig
        tx.vin[0].scriptSig = CScript([OP_HASH160])
        tx.calc_txid()
        self.check_mempool_result(
            result_expected=[{'txid': tx.txid_hex, 'allowed': False, 'reject-reason': 'scriptsig-not-pushonly'}],
            rawtxs=[ToHex(tx)],
        )
        tx = FromHex(CTransaction(), raw_tx_reference)
        output_p2sh_burn = CTxOut(nValue=540, scriptPubKey=CScript(
            [OP_HASH160, hash160(b'burn'), OP_EQUAL]))
        # Use enough outputs to make the tx too large for our policy
        num_scripts = 100000 // len(output_p2sh_burn.serialize())
        tx.vout = [output_p2sh_burn] * num_scripts
        tx.calc_txid()
        self.check_mempool_result(
            result_expected=[
                {'txid': tx.txid_hex, 'allowed': False, 'reject-reason': 'tx-size'}],
            rawtxs=[ToHex(tx)],
        )
        tx = FromHex(CTransaction(), raw_tx_reference)
        tx.vout[0] = output_p2sh_burn
        # Make output smaller, such that it is dust for our policy
        tx.vout[0].nValue -= 1
        tx.calc_txid()
        self.check_mempool_result(
            result_expected=[
                {'txid': tx.txid_hex, 'allowed': False, 'reject-reason': 'dust'}],
            rawtxs=[ToHex(tx)],
        )
        # 4 OP_RETURN outputs not allowed
        tx = FromHex(CTransaction(), raw_tx_reference)
        tx.vout[0].scriptPubKey = CScript([OP_RETURN, b'\xff'])
        tx.vout = [tx.vout[0]] * 4
        tx.calc_txid()
        self.check_mempool_result(
            result_expected=[
                {'txid': tx.txid_hex, 'allowed': False, 'reject-reason': 'multi-op-return'}],
            rawtxs=[ToHex(tx)],
        )

        self.log.info('A timelocked transaction')
        tx = FromHex(CTransaction(), raw_tx_reference)
        # Should be non-max, so locktime is not ignored
        tx.vin[0].nSequence -= 1
        tx.nLockTime = node.getblockcount() + 1
        tx.calc_txid()
        self.check_mempool_result(
            result_expected=[
                {'txid': tx.txid_hex, 'allowed': False, 'reject-reason': 'bad-txns-nonfinal'}],
            rawtxs=[ToHex(tx)],
        )

        self.log.info('A transaction that is locked by BIP68 sequence logic')
        tx = FromHex(CTransaction(), raw_tx_reference)
        # We could include it in the second block mined from now, but not the
        # very next one
        tx.vin[0].nSequence = 2
        tx.calc_txid()
        # Can skip re-signing the tx because of early rejection
        self.check_mempool_result(
            result_expected=[{'txid': tx.txid_hex,
                              'allowed': False,
                              'reject-reason': 'non-BIP68-final'}],
            rawtxs=[tx.serialize().hex()],
            maxfeerate=0,
        )

        tx = FromHex(CTransaction(), raw_tx_reference)
        # script too large (10'001 bytes)
        tx.vin[0].scriptSig = CScript(b'\0' * 10001)
        tx.calc_txid()
        self.check_mempool_result(
            result_expected=[{'txid': tx.txid_hex,
                              'allowed': False, 
                              'reject-reason': 'mandatory-script-verify-flag-failed (Script is too big)'}],
            rawtxs=[tx.serialize().hex()],
        )


if __name__ == '__main__':
    MempoolAcceptanceTest().main()<|MERGE_RESOLUTION|>--- conflicted
+++ resolved
@@ -87,19 +87,11 @@
         )
 
         self.log.info('A transaction not in the mempool')
-<<<<<<< HEAD
-        fee = 0.000700
+        fee = Decimal("0.000700")
         raw_tx_0 = node.signrawtransactionwithwallet(node.createrawtransaction(
             inputs=[{"txid": txid_in_block, "vout": 0,
                      "sequence": 0xfffffffd}],
-            outputs=[{node.getnewaddress(): 30 - fee}],
-=======
-        fee = Decimal("7.00")
-        raw_tx_0 = node.signrawtransactionwithwallet(node.createrawtransaction(
-            inputs=[{"txid": txid_in_block, "vout": 0,
-                     "sequence": 0xfffffffd}],
-            outputs=[{node.getnewaddress(): Decimal(300_000) - fee}],
->>>>>>> fa7a44f7
+            outputs=[{node.getnewaddress(): Decimal(30) - fee}],
         ))['hex']
         tx = FromHex(CTransaction(), raw_tx_0)
         tx.calc_txid()
@@ -114,11 +106,7 @@
         self.log.info('A final transaction not in the mempool')
         # Pick a random coin(base) to spend
         coin = coins.pop()
-<<<<<<< HEAD
-        output_amount = 2.5
-=======
-        output_amount = Decimal(25_000)
->>>>>>> fa7a44f7
+        output_amount = Decimal(2.5)
         raw_tx_final = node.signrawtransactionwithwallet(node.createrawtransaction(
             inputs=[{'txid': coin['txid'], 'vout': coin['vout'],
                      "sequence": 0xffffffff}],  # SEQUENCE_FINAL
@@ -126,12 +114,8 @@
             locktime=node.getblockcount() + 2000,  # Can be anything
         ))['hex']
         tx = FromHex(CTransaction(), raw_tx_final)
-<<<<<<< HEAD
-        tx.calc_txid()
-        fee_expected = int(coin['amount']) - output_amount
-=======
+        tx.calc_txid()
         fee_expected = coin['amount'] - output_amount
->>>>>>> fa7a44f7
         self.check_mempool_result(
             result_expected=[{'txid': tx.txid_hex, 'allowed': True,
                               'size': tx.billable_size(),
