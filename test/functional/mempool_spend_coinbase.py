--- conflicted
+++ resolved
@@ -12,12 +12,6 @@
 but less mature coinbase spends are NOT.
 """
 
-<<<<<<< HEAD
-from decimal import Decimal
-
-from test_framework.blocktools import SUBSIDY, create_raw_transaction
-=======
->>>>>>> fa7a44f7
 from test_framework.test_framework import BitcoinTestFramework
 from test_framework.util import assert_equal, assert_raises_rpc_error
 from test_framework.wallet import MiniWallet
@@ -40,14 +34,8 @@
         # too immature to spend.
         b = [self.nodes[0].getblockhash(n) for n in range(101, 103)]
         coinbase_txids = [self.nodes[0].getblock(h)['tx'][0] for h in b]
-<<<<<<< HEAD
-        spends_raw = [create_raw_transaction(self.nodes[0], txid, node0_address,
-                                             amount=SUBSIDY - Decimal('1'), vout=1)
-                      for txid in coinbase_txids]
-=======
         utxo_101 = wallet.get_utxo(txid=coinbase_txids[0])
         utxo_102 = wallet.get_utxo(txid=coinbase_txids[1])
->>>>>>> fa7a44f7
 
         spend_101_id = wallet.send_self_transfer(
             from_node=self.nodes[0], utxo_to_spend=utxo_101)["txid"]
