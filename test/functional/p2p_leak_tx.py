--- conflicted
+++ resolved
@@ -36,11 +36,7 @@
         self.log.info("Running test up to {} times.".format(MAX_REPEATS))
         for i in range(MAX_REPEATS):
             self.log.info('Run repeat {}'.format(i + 1))
-<<<<<<< HEAD
-            txid = gen_node.sendtoaddress(gen_node.getnewaddress(), 0.01)
-=======
             txid = miniwallet.send_self_transfer(from_node=gen_node)['txid']
->>>>>>> fa7a44f7
 
             want_tx = msg_getdata()
             want_tx.inv.append(CInv(t=MSG_TX, h=int(txid, 16)))
