#!/usr/bin/env python3
# Copyright (c) 2020 The Bitcoin Core developers
# Distributed under the MIT software license, see the accompanying
# file COPYING or http://www.opensource.org/licenses/mit-license.php.
"""Test the send RPC command."""

from decimal import Decimal

from test_framework.authproxy import JSONRPCException
from test_framework.blocktools import SUBSIDY
from test_framework.test_framework import BitcoinTestFramework
from test_framework.util import (
    assert_equal,
    assert_fee_amount,
    assert_greater_than,
    assert_raises_rpc_error,
)


class WalletSendTest(BitcoinTestFramework):
    def set_test_params(self):
        self.num_nodes = 2
        # whitelist all peers to speed up tx relay / mempool sync
        self.extra_args = [
            ["-whitelist=127.0.0.1", ],
            ["-whitelist=127.0.0.1", ],
        ]

    def skip_test_if_missing_module(self):
        self.skip_if_no_wallet()

    def test_send(self, from_wallet, to_wallet=None, amount=None, data=None,
                  add_to_wallet=None, psbt=None, inputs=None, add_inputs=None,
                  change_address=None, change_position=None,
                  include_watching=None, locktime=None, lock_unspents=None,
                  subtract_fee_from_outputs=None, fee_rate=None,
                  expect_error=None):
        assert (amount is None) != (data is None)

        from_balance_before = from_wallet.getbalance()
        if to_wallet is None:
            assert amount is None
        else:
            to_untrusted_pending_before = \
                to_wallet.getbalances()["mine"]["untrusted_pending"]

        if amount:
            dest = to_wallet.getnewaddress()
            outputs = {dest: amount}
        else:
            outputs = {"data": data}

        # Construct options dictionary
        options = {}
        if add_to_wallet is not None:
            options["add_to_wallet"] = add_to_wallet
        else:
            add_to_wallet = (
                False if psbt else
                from_wallet.getwalletinfo()["private_keys_enabled"]
            )
        if psbt is not None:
            options["psbt"] = psbt
        if inputs is not None:
            options["inputs"] = inputs
        if add_inputs is not None:
            options["add_inputs"] = add_inputs
        if change_address is not None:
            options["change_address"] = change_address
        if change_position is not None:
            options["change_position"] = change_position
        if include_watching is not None:
            options["include_watching"] = include_watching
        if locktime is not None:
            options["locktime"] = locktime
        if lock_unspents is not None:
            options["lock_unspents"] = lock_unspents
        if subtract_fee_from_outputs is not None:
            options["subtract_fee_from_outputs"] = subtract_fee_from_outputs
        if fee_rate is not None:
            options["fee_rate"] = fee_rate

        if len(options.keys()) == 0:
            options = None

        if expect_error is None:
            res = from_wallet.send(
                outputs=outputs,
                options=options)
        else:
            try:
                assert_raises_rpc_error(
                    expect_error[0], expect_error[1], from_wallet.send,
                    outputs=outputs, options=options)
            except AssertionError:
                # Provide debug info if the test fails
                self.log.error("Unexpected successful result:")
                self.log.error(options)
                res = from_wallet.send(
                    outputs=outputs,
                    options=options)
                self.log.error(res)
                if "txid" in res and add_to_wallet:
                    self.log.error("Transaction details:")
                    try:
                        tx = from_wallet.gettransaction(res["txid"])
                        self.log.error(tx)
                        self.log.error(
                            "testmempoolaccept (transaction may already be in mempool):")
                        self.log.error(
                            from_wallet.testmempoolaccept([tx["hex"]]))
                    except JSONRPCException as exc:
                        self.log.error(exc)

                raise

            return

        if locktime:
            return res

        if (from_wallet.getwalletinfo()["private_keys_enabled"]
                and not include_watching):
            assert_equal(res["complete"], True)
            assert "txid" in res
        else:
            assert_equal(res["complete"], False)
            assert "txid" not in res
            assert "psbt" in res

        if add_to_wallet and not include_watching:
            # Ensure transaction exists in the wallet:
            tx = from_wallet.gettransaction(res["txid"])
            assert tx
            # Ensure transaction exists in the mempool:
            tx = from_wallet.getrawtransaction(res["txid"], True)
            assert tx
            if amount:
                if subtract_fee_from_outputs:
                    assert_equal(
                        from_balance_before -
                        from_wallet.getbalance(),
                        amount)
                else:
                    assert_greater_than(
                        from_balance_before - from_wallet.getbalance(), amount)
            else:
                assert next(
                    (out for out in tx["vout"] if out["scriptPubKey"]
                     ["asm"] == "OP_RETURN 35"),
                    None)
        else:
            assert_equal(from_balance_before, from_wallet.getbalance())

        if to_wallet:
            self.sync_mempools()
            if add_to_wallet:
                if not subtract_fee_from_outputs:
                    assert_equal(
                        to_wallet.getbalances()["mine"]["untrusted_pending"],
                        to_untrusted_pending_before +
                        Decimal(
                            amount if amount else 0))
            else:
                assert_equal(
                    to_wallet.getbalances()["mine"]["untrusted_pending"],
                    to_untrusted_pending_before)

        return res

    def run_test(self):
        self.log.info("Setup wallets...")
        # w0 is a wallet with coinbase rewards
        w0 = self.nodes[0].get_wallet_rpc(self.default_wallet_name)
        # w1 is a regular wallet
        self.nodes[1].createwallet(wallet_name="w1")
        w1 = self.nodes[1].get_wallet_rpc("w1")
        # w2 contains the private keys for w3
        self.nodes[1].createwallet(wallet_name="w2")
        w2 = self.nodes[1].get_wallet_rpc("w2")
        # w3 is a watch-only wallet, based on w2
        self.nodes[1].createwallet(wallet_name="w3", disable_private_keys=True)
        w3 = self.nodes[1].get_wallet_rpc("w3")
        for _ in range(3):
            a2_receive = w2.getnewaddress()
            # doesn't actually use change derivation
            a2_change = w2.getrawchangeaddress()
            res = w3.importmulti([{
                "desc": w2.getaddressinfo(a2_receive)["desc"],
                "timestamp": "now",
                "keypool": True,
                "watchonly": True
            }, {
                "desc": w2.getaddressinfo(a2_change)["desc"],
                "timestamp": "now",
                "keypool": True,
                "internal": True,
                "watchonly": True
            }])
            assert_equal(res, [{"success": True}, {"success": True}])

        # fund w3
        w0.sendtoaddress(a2_receive, 1000)
        self.nodes[0].generate(1)
        self.sync_blocks()

        # w4 has private keys enabled, but only contains watch-only keys (from
        # w2)
        self.nodes[1].createwallet(
            wallet_name="w4",
            disable_private_keys=False)
        w4 = self.nodes[1].get_wallet_rpc("w4")
        for _ in range(3):
            a2_receive = w2.getnewaddress()
            res = w4.importmulti([{
                "desc": w2.getaddressinfo(a2_receive)["desc"],
                "timestamp": "now",
                "keypool": False,
                "watchonly": True
            }])
            assert_equal(res, [{"success": True}])

        # fund w4
        w0.sendtoaddress(a2_receive, 1000)
        self.nodes[0].generate(1)
        self.sync_blocks()

        self.log.info("Send to address...")
        self.test_send(from_wallet=w0, to_wallet=w1, amount=100)
        self.test_send(
            from_wallet=w0,
            to_wallet=w1,
            amount=100,
            add_to_wallet=True)

        self.log.info("Don't broadcast...")
        res = self.test_send(
            from_wallet=w0,
            to_wallet=w1,
            amount=100,
            add_to_wallet=False)
        assert(res["hex"])

        self.log.info("Return PSBT...")
        res = self.test_send(
            from_wallet=w0,
            to_wallet=w1,
            amount=100,
            psbt=True)
        assert(res["psbt"])

        self.log.info(
            "Create transaction that spends to address, but don't broadcast...")
        self.test_send(
            from_wallet=w0,
            to_wallet=w1,
            amount=100,
            add_to_wallet=False)

        self.log.info("Create PSBT from watch-only wallet w3, sign with w2...")
        res = self.test_send(from_wallet=w3, to_wallet=w1, amount=100)
        res = w2.walletprocesspsbt(res["psbt"])
        assert res["complete"]

        self.log.info(
            "Create PSBT from wallet w4 with watch-only keys, sign with w2...")
        self.test_send(from_wallet=w4, to_wallet=w1, amount=100,
                       expect_error=(-4, "Insufficient funds"))
        res = self.test_send(
            from_wallet=w4,
            to_wallet=w1,
            amount=100,
            include_watching=True,
            add_to_wallet=False)
        res = w2.walletprocesspsbt(res["psbt"])
        assert res["complete"]

        self.log.info("Create OP_RETURN...")
        self.test_send(from_wallet=w0, to_wallet=w1, amount=100)
        self.test_send(from_wallet=w0,
                       data="Hello World",
                       expect_error=(-8,
                                     "Data must be hexadecimal string (not 'Hello World')"))
        self.test_send(from_wallet=w0, data="23")
        res = self.test_send(from_wallet=w3, data="23")
        res = w2.walletprocesspsbt(res["psbt"])
        assert res["complete"]

        self.log.info("Set fee rate...")
        res = self.test_send(
            from_wallet=w0,
            to_wallet=w1,
            amount=100,
            fee_rate=Decimal("0.002000"),
            add_to_wallet=False)
        fee = self.nodes[1].decodepsbt(res["psbt"])["fee"]
        assert_fee_amount(fee,
<<<<<<< HEAD
                          Decimal(len(res["hex"]) / 2),
                          Decimal("0.002000"))
        self.test_send(from_wallet=w0, to_wallet=w1, amount=100, fee_rate=-1,
=======
                          len(res["hex"]) // 2,
                          Decimal("20.00"))
        self.test_send(from_wallet=w0, to_wallet=w1, amount=1_000_000, fee_rate=-1,
>>>>>>> fa7a44f7
                       expect_error=(-3, "Amount out of range"))
        # Fee rate of 0.1 satoshi per byte should throw an error
        self.test_send(from_wallet=w0, to_wallet=w1, amount=100,
                       fee_rate=Decimal("0.000100"),
                       expect_error=(-4, "Fee rate (0.000100 XPI/kB) is lower than the minimum fee rate setting (0.001000 XPI/kB)"))

        # TODO: Return hex if fee rate is below -maxmempool
        # res = self.test_send(from_wallet=w0, to_wallet=w1, amount=100,
        #                      feeRate=Decimal("1.00"), add_to_wallet=False)
        # assert res["hex"]
        # hex = res["hex"]
        # res = self.nodes[0].testmempoolaccept([hex])
        # assert not res[0]["allowed"]
        # assert_equal(res[0]["reject-reason"], "...") # low fee
        # assert_fee_amount(fee, Decimal(len(res["hex"]) / 2), Decimal("1.00"))

        self.log.info(
            "If inputs are specified, do not automatically add more...")
        print(w0.getbalance())
        res = self.test_send(
            from_wallet=w0,
            to_wallet=w1,
            amount=510,
            inputs=[],
            add_to_wallet=False)
        assert res["complete"]
        utxo1 = w0.listunspent()[0]
        assert_equal(utxo1["amount"], SUBSIDY)
        self.test_send(from_wallet=w0, to_wallet=w1, amount=SUBSIDY + 1,
                       inputs=[utxo1], expect_error=(-4, "Insufficient funds"))
        self.test_send(from_wallet=w0, to_wallet=w1, amount=SUBSIDY + 1,
                       inputs=[utxo1], add_inputs=False,
                       expect_error=(-4, "Insufficient funds"))
        res = self.test_send(
            from_wallet=w0,
            to_wallet=w1,
            amount=SUBSIDY + 1,
            inputs=[utxo1],
            add_inputs=True,
            add_to_wallet=False)
        assert res["complete"]

        self.log.info("Manual change address and position...")
        self.test_send(from_wallet=w0, to_wallet=w1, amount=100, change_address="not an address",
                       expect_error=(-5, "Change address must be a valid bitcoin address"))
        change_address = w0.getnewaddress()
        self.test_send(
            from_wallet=w0,
            to_wallet=w1,
            amount=100,
            add_to_wallet=False,
            change_address=change_address)
        assert res["complete"]
        res = self.test_send(
            from_wallet=w0,
            to_wallet=w1,
            amount=100,
            add_to_wallet=False,
            change_address=change_address,
            change_position=0)
        assert res["complete"]
        assert_equal(
            self.nodes[0].decodepsbt(
                res["psbt"])["tx"]["vout"][0]["scriptPubKey"]["addresses"],
            [change_address])

        self.log.info("Set lock time...")
        height = self.nodes[0].getblockchaininfo()["blocks"]
        res = self.test_send(
            from_wallet=w0,
            to_wallet=w1,
            amount=100,
            locktime=height + 1)
        assert res["complete"]
        assert res["txid"]
        txid = res["txid"]
        # Although the wallet finishes the transaction, it can't be added to
        # the mempool yet:
        hex = self.nodes[0].gettransaction(res["txid"])["hex"]
        res = self.nodes[0].testmempoolaccept([hex])
        assert not res[0]["allowed"]
        assert_equal(res[0]["reject-reason"], "bad-txns-nonfinal")
        # It shouldn't be confirmed in the next block
        self.nodes[0].generate(1)
        assert_equal(self.nodes[0].gettransaction(txid)["confirmations"], 0)
        # The mempool should allow it now:
        res = self.nodes[0].testmempoolaccept([hex])
        assert res[0]["allowed"]
        # Don't wait for wallet to add it to the mempool:
        res = self.nodes[0].sendrawtransaction(hex)
        self.nodes[0].generate(1)
        assert_equal(self.nodes[0].gettransaction(txid)["confirmations"], 1)
        self.sync_all()

        self.log.info("Lock unspents...")
        utxo1 = w0.listunspent()[0]
        assert_greater_than(utxo1["amount"], 1)
        res = self.test_send(
            from_wallet=w0,
            to_wallet=w1,
            amount=100,
            inputs=[utxo1],
            add_to_wallet=False,
            lock_unspents=True)
        assert res["complete"]
        locked_coins = w0.listlockunspent()
        assert_equal(len(locked_coins), 1)
        # Locked coins are automatically unlocked when manually selected
        res = self.test_send(
            from_wallet=w0,
            to_wallet=w1,
            amount=100,
            inputs=[utxo1],
            add_to_wallet=False)
        assert res["complete"]

        self.log.info("Subtract fee from output")
        self.test_send(
            from_wallet=w0,
            to_wallet=w1,
            amount=100,
            subtract_fee_from_outputs=[0])


if __name__ == '__main__':
    WalletSendTest().main()<|MERGE_RESOLUTION|>--- conflicted
+++ resolved
@@ -295,15 +295,9 @@
             add_to_wallet=False)
         fee = self.nodes[1].decodepsbt(res["psbt"])["fee"]
         assert_fee_amount(fee,
-<<<<<<< HEAD
-                          Decimal(len(res["hex"]) / 2),
+                          len(res["hex"]) // 2,
                           Decimal("0.002000"))
         self.test_send(from_wallet=w0, to_wallet=w1, amount=100, fee_rate=-1,
-=======
-                          len(res["hex"]) // 2,
-                          Decimal("20.00"))
-        self.test_send(from_wallet=w0, to_wallet=w1, amount=1_000_000, fee_rate=-1,
->>>>>>> fa7a44f7
                        expect_error=(-3, "Amount out of range"))
         # Fee rate of 0.1 satoshi per byte should throw an error
         self.test_send(from_wallet=w0, to_wallet=w1, amount=100,
