--- conflicted
+++ resolved
@@ -79,13 +79,8 @@
 cause the test to fail. It is recommended that you run the tests on a system
 where no other lotusd processes are running.
 
-<<<<<<< HEAD
 On linux, the test_framework will warn if there is another
 lotusd process running when the tests are started.
-=======
-On linux, the test framework will warn if there is another
-bitcoind process running when the tests are started.
->>>>>>> 51eafd40
 
 If there are zombie lotusd processes after test failure, you can kill them
 by running the following commands. **Note that these commands will kill all
@@ -112,13 +107,8 @@
 sure lotusd processes are stopped as above):
 
 ```bash
-<<<<<<< HEAD
-rm -rf cache
+rm -rf test/cache
 killall lotusd
-=======
-rm -rf test/cache
-killall bitcoind
->>>>>>> 51eafd40
 ```
 
 ##### Test logging
@@ -130,13 +120,8 @@
   `test_framework.log` and no logs are output to the console.
 - When run directly, *all* logs are written to `test_framework.log` and INFO
   level and above are output to the console.
-<<<<<<< HEAD
-- When run on Travis, no logs are output to the console. However, if a test
+- When run by our CI, no logs are output to the console. However, if a test
   fails, the `test_framework.log` and lotusd `debug.log`s will all be dumped
-=======
-- When run by our CI, no logs are output to the console. However, if a test
-  fails, the `test_framework.log` and bitcoind `debug.log`s will all be dumped
->>>>>>> 51eafd40
   to the console to help troubleshooting.
 
 These log files can be located under the test data directory (which is always
