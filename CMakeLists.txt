# Copyright (c) 2017 The Bitcoin developers

cmake_minimum_required(VERSION 3.16)

set(CMAKE_USER_MAKE_RULES_OVERRIDE
	"${CMAKE_SOURCE_DIR}/cmake/modules/OverrideInitFlags.cmake"
)

<<<<<<< HEAD
project(lotus
	VERSION 3.3.3
	DESCRIPTION "Lotus is a full node implementation of the Lotus protocol."
	HOMEPAGE_URL "https://www.givelotus.org"
=======
project(bitcoin-abc
	VERSION 0.24.11
	DESCRIPTION "Bitcoin ABC is a full node implementation of the eCash protocol."
	HOMEPAGE_URL "https://www.bitcoinabc.org"
>>>>>>> fa7a44f7
)

add_custom_target(print-version
  COMMENT "Print the current ${PROJECT_NAME} version"
  COMMAND "${CMAKE_COMMAND}" -E echo "${PROJECT_VERSION}"
)

# Package information
set(PACKAGE_NAME "Lotus")
set(PACKAGE_BUGREPORT "https://github.com/LogosFoundation/lotusd/issues")

# Copyright
set(COPYRIGHT_YEAR 2022)
set(COPYRIGHT_HOLDERS "The %s developers")
set(COPYRIGHT_HOLDERS_SUBSTITUTION Bitcoin)
string(REPLACE "%s" ${COPYRIGHT_HOLDERS_SUBSTITUTION} COPYRIGHT_HOLDERS_FINAL ${COPYRIGHT_HOLDERS})

# Add path for custom modules
list(APPEND CMAKE_MODULE_PATH ${CMAKE_CURRENT_SOURCE_DIR}/cmake/modules)

# Make contrib script accessible.
set(CONTRIB_PATH ${CMAKE_CURRENT_SOURCE_DIR}/contrib)

# Default to RelWithDebInfo configuration
if(NOT CMAKE_BUILD_TYPE)
	set(CMAKE_BUILD_TYPE RelWithDebInfo CACHE STRING
		"Select the configuration for the build" FORCE)
	set(__NO_USER_CMAKE_BUILD_TYPE ON CACHE BOOL "True if the user didn't set a build type on the command line")
endif()

# Find the python interpreter. This is required for several targets.
find_package(Python 3.6 COMPONENTS Interpreter REQUIRED)

# Add the magic targets `check-*`
add_custom_target(check-all)
add_custom_target(check)
add_custom_target(check-extended)
add_custom_target(check-upgrade-activated)
add_custom_target(check-upgrade-activated-extended)

# Add the global install targets
add_custom_target(install-all)
add_custom_target(install-debug)
add_custom_target(install-all-debug)

include(PackageHelper)
exclude_git_ignored_files_from_source_package()

# Ignore hidden files and directories (starting with a '.')
set_property(GLOBAL APPEND PROPERTY SOURCE_PACKAGE_IGNORE_FILES	"/\\\\.")

# If the build is out-of-tree, then the build directory can be ignored.
if(NOT CMAKE_BINARY_DIR STREQUAL CMAKE_SOURCE_DIR)
	set_property(GLOBAL APPEND PROPERTY SOURCE_PACKAGE_IGNORE_FILES
		"${CMAKE_BINARY_DIR}/"
	)
endif()

exclude_from_source_package(
	# Subdirectories
	"arcanist/"
	"depends/"

	# Files
	"[^.]+[.]md$"
)

option(ENABLE_COVERAGE "Enable coverage" OFF)
option(ENABLE_BRANCH_COVERAGE "Enable branch coverage" OFF)

if(ENABLE_COVERAGE)
	include(Coverage)
	enable_coverage(${ENABLE_BRANCH_COVERAGE})

	include(AddCompilerFlags)

	# If no build type is manually defined, override the optimization level.
	# Otherwise, alert the user than the coverage result might be useless.
	if(__NO_USER_CMAKE_BUILD_TYPE)
		set_c_optimization_level(0)

		# Setting -Og instead of -O0 is a workaround for the GCC bug 90380:
		# https://gcc.gnu.org/bugzilla/show_bug.cgi?id=90380
		#
		# This bug is fixed upstream, but is not widely distributed yet.
		# Fixed in GCC versions:
		#  - GCC 7.x: versions <= 7.2 are unaffected
		#  - GCC 8.x: versions >= 8.3.1
		#  - GCC 9.x: versions >= 9.1.1
		#  - GCC 10.x: all versions
		set_cxx_optimization_level(g)
	else()
		message(WARNING "It is advised to not enforce CMAKE_BUILD_TYPE to get the best coverage results")
	endif()

	exclude_from_coverage(
		"depends"
		"src/bench"
		"src/crypto/ctaes"
		"src/leveldb"
		"src/univalue"
	)

	add_custom_target_coverage(check)
	add_custom_target_coverage(check-all)
	add_custom_target_coverage(check-extended)
	add_custom_target_coverage(check-upgrade-activated)
	add_custom_target_coverage(check-upgrade-activated-extended)
endif()

add_subdirectory(src)
add_subdirectory(test)

add_subdirectory(contrib)
add_subdirectory(doc)

include(PackageOptions.cmake)<|MERGE_RESOLUTION|>--- conflicted
+++ resolved
@@ -6,17 +6,10 @@
 	"${CMAKE_SOURCE_DIR}/cmake/modules/OverrideInitFlags.cmake"
 )
 
-<<<<<<< HEAD
 project(lotus
 	VERSION 3.3.3
 	DESCRIPTION "Lotus is a full node implementation of the Lotus protocol."
 	HOMEPAGE_URL "https://www.givelotus.org"
-=======
-project(bitcoin-abc
-	VERSION 0.24.11
-	DESCRIPTION "Bitcoin ABC is a full node implementation of the eCash protocol."
-	HOMEPAGE_URL "https://www.bitcoinabc.org"
->>>>>>> fa7a44f7
 )
 
 add_custom_target(print-version
