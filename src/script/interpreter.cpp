// Copyright (c) 2009-2010 Satoshi Nakamoto
// Copyright (c) 2009-2016 The Bitcoin Core developers
// Copyright (c) 2017-2020 The Bitcoin developers
// Distributed under the MIT software license, see the accompanying
// file COPYING or http://www.opensource.org/licenses/mit-license.php.

#include <script/interpreter.h>

#include <coins.h>
#include <consensus/merkle.h>
#include <crypto/ripemd160.h>
#include <crypto/sha256.h>
#include <pubkey.h>
#include <script/bitfield.h>
#include <script/script.h>
#include <script/sigencoding.h>
#include <script/taproot.h>
#include <uint256.h>
#include <util/bitmanip.h>

bool CastToBool(const valtype &vch) {
    for (size_t i = 0; i < vch.size(); i++) {
        if (vch[i] != 0) {
            // Can be negative zero
            if (i == vch.size() - 1 && vch[i] == 0x80) {
                return false;
            }
            return true;
        }
    }
    return false;
}

/**
 * Script is a stack machine (like Forth) that evaluates a predicate
 * returning a bool indicating valid or not.  There are no loops.
 */
#define stacktop(i) (stack.at(stack.size() + (i)))
#define altstacktop(i) (altstack.at(altstack.size() + (i)))
static inline void popstack(std::vector<valtype> &stack) {
    if (stack.empty()) {
        throw std::runtime_error("popstack(): stack empty");
    }
    stack.pop_back();
}

int FindAndDelete(CScript &script, const CScript &b) {
    int nFound = 0;
    if (b.empty()) {
        return nFound;
    }

    CScript result;
    CScript::const_iterator pc = script.begin(), pc2 = script.begin(),
                            end = script.end();
    opcodetype opcode;
    do {
        result.insert(result.end(), pc2, pc);
        while (static_cast<size_t>(end - pc) >= b.size() &&
               std::equal(b.begin(), b.end(), pc)) {
            pc = pc + b.size();
            ++nFound;
        }
        pc2 = pc;
    } while (script.GetOp(pc, opcode));

    if (nFound > 0) {
        result.insert(result.end(), pc2, end);
        script = std::move(result);
    }

    return nFound;
}

static void CleanupScriptCode(CScript &scriptCode,
                              const std::vector<uint8_t> &vchSig,
                              uint32_t flags) {
    SigHashType sigHashType = GetHashType(vchSig);
    if (!(flags & SCRIPT_ENABLE_SIGHASH_FORKID) ||
        (!sigHashType.hasForkId() && !sigHashType.hasLotus())) {
        FindAndDelete(scriptCode, CScript() << vchSig);
    }
}

static bool IsOpcodeDisabled(opcodetype opcode, uint32_t flags) {
    switch (opcode) {
        case OP_RESERVED:
        case OP_VERIF:
        case OP_VERNOTIF:
        case OP_IFDUP:
        case OP_INVERT:
        case OP_RESERVED1:
        case OP_RESERVED2:
        case OP_2MUL:
        case OP_2DIV:
        case OP_MUL:
        case OP_NUMEQUAL:
        case OP_NUMEQUALVERIFY:
        case OP_NUMNOTEQUAL:
        case OP_SHA1:
            // Disabled opcodes.
            return true;

        default:
            // All undefined opcodes are also disabled.
            if (opcode >= FIRST_UNDEFINED_OP_VALUE)
                return true;
            break;
    }

    return false;
}

namespace {
/**
 * A data type to abstract out the condition stack during script execution.
 *
 * Conceptually it acts like a vector of booleans, one for each level of nested
 * IF/THEN/ELSE, indicating whether we're in the active or inactive branch of
 * each.
 *
 * The elements on the stack cannot be observed individually; we only need to
 * expose whether the stack is empty and whether or not any false values are
 * present at all. To implement OP_ELSE, a toggle_top modifier is added, which
 * flips the last value without returning it.
 *
 * This uses an optimized implementation that does not materialize the
 * actual stack. Instead, it just stores the size of the would-be stack,
 * and the position of the first false value in it.
 */
class ConditionStack {
private:
    //! A constant for m_first_false_pos to indicate there are no falses.
    static constexpr uint32_t NO_FALSE = std::numeric_limits<uint32_t>::max();

    //! The size of the implied stack.
    uint32_t m_stack_size = 0;
    //! The position of the first false value on the implied stack, or NO_FALSE
    //! if all true.
    uint32_t m_first_false_pos = NO_FALSE;

public:
    bool empty() { return m_stack_size == 0; }
    bool all_true() { return m_first_false_pos == NO_FALSE; }
    void push_back(bool f) {
        if (m_first_false_pos == NO_FALSE && !f) {
            // The stack consists of all true values, and a false is added.
            // The first false value will appear at the current size.
            m_first_false_pos = m_stack_size;
        }
        ++m_stack_size;
    }
    void pop_back() {
        assert(m_stack_size > 0);
        --m_stack_size;
        if (m_first_false_pos == m_stack_size) {
            // When popping off the first false value, everything becomes true.
            m_first_false_pos = NO_FALSE;
        }
    }
    void toggle_top() {
        assert(m_stack_size > 0);
        if (m_first_false_pos == NO_FALSE) {
            // The current stack is all true values; the first false will be the
            // top.
            m_first_false_pos = m_stack_size - 1;
        } else if (m_first_false_pos == m_stack_size - 1) {
            // The top is the first false value; toggling it will make
            // everything true.
            m_first_false_pos = NO_FALSE;
        } else {
            // There is a false value, but not on top. No action is needed as
            // toggling anything but the first false value is unobservable.
        }
    }
};
} // namespace

/**
 * Helper for OP_CHECKSIG and OP_CHECKSIGVERIFY
 *
 * A return value of false means the script fails entirely. When true is
 * returned, the fSuccess variable indicates whether the signature check itself
 * succeeded.
 */
static bool EvalChecksig(const valtype &vchSig, const valtype &vchPubKey,
                         CScript::const_iterator pbegincodehash,
                         CScript::const_iterator pend, uint32_t flags,
                         const BaseSignatureChecker &checker,
                         ScriptExecutionMetrics &metrics,
                         const std::optional<ScriptExecutionData> &execdata,
                         ScriptError *serror, bool &fSuccess) {
    if (!CheckTransactionSignatureEncoding(vchSig, flags, serror) ||
        !CheckPubKeyEncoding(vchPubKey, flags, serror)) {
        // serror is set
        return false;
    }

    if (vchSig.size()) {
        // Subset of script starting at the most recent
        // codeseparator
        CScript scriptCode(pbegincodehash, pend);

        // Remove signature for pre-fork scripts
        CleanupScriptCode(scriptCode, vchSig, flags);

        fSuccess =
            checker.CheckSig(vchSig, vchPubKey, execdata, scriptCode, flags);
        metrics.nSigChecks += 1;

        if (!fSuccess) {
            return set_error(serror, ScriptError::SIG_NULLFAIL);
        }
    }
    return true;
}

bool EvalScript(std::vector<valtype> &stack, const CScript &script,
                uint32_t flags, const BaseSignatureChecker &checker,
                ScriptExecutionMetrics &metrics, ScriptExecutionData &execdata,
                ScriptError *serror) {
    static const CScriptNum bnZero(0);
    static const CScriptNum bnOne(1);
    static const valtype vchFalse(0);
    static const valtype vchTrue(1, 1);

    CScript::const_iterator pc = script.begin();
    CScript::const_iterator pend = script.end();
    CScript::const_iterator pbegincodehash = script.begin();
    opcodetype opcode;
    valtype vchPushValue;
    ConditionStack vfExec;
    std::vector<valtype> altstack;
    set_error(serror, ScriptError::UNKNOWN);
    if (script.size() > MAX_SCRIPT_SIZE) {
        return set_error(serror, ScriptError::SCRIPT_SIZE);
    }
    int nOpCount = 0;
    uint32_t opcode_pos = 0;
    execdata.m_codeseparator_pos = 0xffff'ffff;
    constexpr bool fRequireMinimal = true;

    try {
        for (; pc < pend; ++opcode_pos) {
            bool fExec = vfExec.all_true();

            //
            // Read instruction
            //
            if (!script.GetOp(pc, opcode, vchPushValue)) {
                return set_error(serror, ScriptError::BAD_OPCODE);
            }
            if (vchPushValue.size() > MAX_SCRIPT_ELEMENT_SIZE) {
                return set_error(serror, ScriptError::PUSH_SIZE);
            }

            // Note how OP_RESERVED does not count towards the opcode limit.
            if (opcode > OP_16 && ++nOpCount > MAX_OPS_PER_SCRIPT) {
                return set_error(serror, ScriptError::OP_COUNT);
            }

            // Some opcodes are disabled (CVE-2010-5137).
            if (IsOpcodeDisabled(opcode, flags)) {
                return set_error(serror, ScriptError::DISABLED_OPCODE);
            }

            if (opcode == OP_SCRIPTTYPE) {
                return set_error(serror, ScriptError::INVALID_OP_SCRIPTTYPE);
            }

            if (fExec && 0 <= opcode && opcode <= OP_PUSHDATA4) {
                if (fRequireMinimal &&
                    !CheckMinimalPush(vchPushValue, opcode)) {
                    return set_error(serror, ScriptError::MINIMALDATA);
                }
                stack.push_back(vchPushValue);
            } else if (fExec || (OP_IF <= opcode && opcode <= OP_ENDIF)) {
                switch (opcode) {
                    //
                    // Push value
                    //
                    case OP_1NEGATE:
                    case OP_1:
                    case OP_2:
                    case OP_3:
                    case OP_4:
                    case OP_5:
                    case OP_6:
                    case OP_7:
                    case OP_8:
                    case OP_9:
                    case OP_10:
                    case OP_11:
                    case OP_12:
                    case OP_13:
                    case OP_14:
                    case OP_15:
                    case OP_16: {
                        // ( -- value)
                        CScriptNum bn((int)opcode - (int)(OP_1 - 1));
                        stack.push_back(bn.getvch());
                        // The result of these opcodes should always be the
                        // minimal way to push the data they push, so no need
                        // for a CheckMinimalPush here.
                    } break;

                    //
                    // Control
                    //
                    case OP_NOP:
                        break;

                    case OP_CHECKLOCKTIMEVERIFY: {
                        if (stack.size() < 1) {
                            return set_error(
                                serror, ScriptError::INVALID_STACK_OPERATION);
                        }

                        // Note that elsewhere numeric opcodes are limited to
                        // operands in the range -2**31+1 to 2**31-1, however it
                        // is legal for opcodes to produce results exceeding
                        // that range. This limitation is implemented by
                        // CScriptNum's default 4-byte limit.
                        //
                        // If we kept to that limit we'd have a year 2038
                        // problem, even though the nLockTime field in
                        // transactions themselves is uint32 which only becomes
                        // meaningless after the year 2106.
                        //
                        // Thus as a special case we tell CScriptNum to accept
                        // up to 5-byte bignums, which are good until 2**39-1,
                        // well beyond the 2**32-1 limit of the nLockTime field
                        // itself.
                        const CScriptNum nLockTime(stacktop(-1),
                                                   fRequireMinimal, 5);

                        // In the rare event that the argument may be < 0 due to
                        // some arithmetic being done first, you can always use
                        // 0 MAX CHECKLOCKTIMEVERIFY.
                        if (nLockTime < 0) {
                            return set_error(serror,
                                             ScriptError::NEGATIVE_LOCKTIME);
                        }

                        // Actually compare the specified lock time with the
                        // transaction.
                        if (!checker.CheckLockTime(nLockTime)) {
                            return set_error(serror,
                                             ScriptError::UNSATISFIED_LOCKTIME);
                        }

                        break;
                    }

                    case OP_CHECKSEQUENCEVERIFY: {
                        if (stack.size() < 1) {
                            return set_error(
                                serror, ScriptError::INVALID_STACK_OPERATION);
                        }

                        // nSequence, like nLockTime, is a 32-bit unsigned
                        // integer field. See the comment in CHECKLOCKTIMEVERIFY
                        // regarding 5-byte numeric operands.
                        const CScriptNum nSequence(stacktop(-1),
                                                   fRequireMinimal, 5);

                        // In the rare event that the argument may be < 0 due to
                        // some arithmetic being done first, you can always use
                        // 0 MAX CHECKSEQUENCEVERIFY.
                        if (nSequence < 0) {
                            return set_error(serror,
                                             ScriptError::NEGATIVE_LOCKTIME);
                        }

                        // To provide for future soft-fork extensibility, if the
                        // operand has the disabled lock-time flag set,
                        // CHECKSEQUENCEVERIFY behaves as a NOP.
                        if ((nSequence &
                             CTxIn::SEQUENCE_LOCKTIME_DISABLE_FLAG) != 0) {
                            break;
                        }

                        // Compare the specified sequence number with the input.
                        if (!checker.CheckSequence(nSequence)) {
                            return set_error(serror,
                                             ScriptError::UNSATISFIED_LOCKTIME);
                        }

                        break;
                    }

                    case OP_NOP1:
                    case OP_NOP4:
                    case OP_NOP5:
                    case OP_NOP6:
                    case OP_NOP7:
                    case OP_NOP8:
                    case OP_NOP9:
                    case OP_NOP10: {
                        if (flags & SCRIPT_VERIFY_DISCOURAGE_UPGRADABLE_NOPS) {
                            return set_error(
                                serror,
                                ScriptError::DISCOURAGE_UPGRADABLE_NOPS);
                        }
                    } break;

                    case OP_IF:
                    case OP_NOTIF: {
                        // <expression> if [statements] [else [statements]]
                        // endif
                        bool fValue = false;
                        if (fExec) {
                            if (stack.size() < 1) {
                                return set_error(
                                    serror,
                                    ScriptError::UNBALANCED_CONDITIONAL);
                            }
                            valtype &vch = stacktop(-1);
                            if (flags & SCRIPT_VERIFY_MINIMALIF) {
                                if (vch.size() > 1) {
                                    return set_error(serror,
                                                     ScriptError::MINIMALIF);
                                }
                                if (vch.size() == 1 && vch[0] != 1) {
                                    return set_error(serror,
                                                     ScriptError::MINIMALIF);
                                }
                            }
                            fValue = CastToBool(vch);
                            if (opcode == OP_NOTIF) {
                                fValue = !fValue;
                            }
                            popstack(stack);
                        }
                        vfExec.push_back(fValue);
                    } break;

                    case OP_ELSE: {
                        if (vfExec.empty()) {
                            return set_error(
                                serror, ScriptError::UNBALANCED_CONDITIONAL);
                        }
                        vfExec.toggle_top();
                    } break;

                    case OP_ENDIF: {
                        if (vfExec.empty()) {
                            return set_error(
                                serror, ScriptError::UNBALANCED_CONDITIONAL);
                        }
                        vfExec.pop_back();
                    } break;

                    case OP_VERIFY: {
                        // (true -- ) or
                        // (false -- false) and return
                        if (stack.size() < 1) {
                            return set_error(
                                serror, ScriptError::INVALID_STACK_OPERATION);
                        }
                        bool fValue = CastToBool(stacktop(-1));
                        if (fValue) {
                            popstack(stack);
                        } else {
                            return set_error(serror, ScriptError::VERIFY);
                        }
                    } break;

                    case OP_RETURN: {
                        return set_error(serror, ScriptError::OP_RETURN);
                    } break;

                    //
                    // Stack ops
                    //
                    case OP_TOALTSTACK: {
                        if (stack.size() < 1) {
                            return set_error(
                                serror, ScriptError::INVALID_STACK_OPERATION);
                        }
                        altstack.push_back(stacktop(-1));
                        popstack(stack);
                    } break;

                    case OP_FROMALTSTACK: {
                        if (altstack.size() < 1) {
                            return set_error(
                                serror,
                                ScriptError::INVALID_ALTSTACK_OPERATION);
                        }
                        stack.push_back(altstacktop(-1));
                        popstack(altstack);
                    } break;

                    case OP_2DROP: {
                        // (x1 x2 -- )
                        if (stack.size() < 2) {
                            return set_error(
                                serror, ScriptError::INVALID_STACK_OPERATION);
                        }
                        popstack(stack);
                        popstack(stack);
                    } break;

                    case OP_2DUP: {
                        // (x1 x2 -- x1 x2 x1 x2)
                        if (stack.size() < 2) {
                            return set_error(
                                serror, ScriptError::INVALID_STACK_OPERATION);
                        }
                        valtype vch1 = stacktop(-2);
                        valtype vch2 = stacktop(-1);
                        stack.push_back(vch1);
                        stack.push_back(vch2);
                    } break;

                    case OP_3DUP: {
                        // (x1 x2 x3 -- x1 x2 x3 x1 x2 x3)
                        if (stack.size() < 3) {
                            return set_error(
                                serror, ScriptError::INVALID_STACK_OPERATION);
                        }
                        valtype vch1 = stacktop(-3);
                        valtype vch2 = stacktop(-2);
                        valtype vch3 = stacktop(-1);
                        stack.push_back(vch1);
                        stack.push_back(vch2);
                        stack.push_back(vch3);
                    } break;

                    case OP_2OVER: {
                        // (x1 x2 x3 x4 -- x1 x2 x3 x4 x1 x2)
                        if (stack.size() < 4) {
                            return set_error(
                                serror, ScriptError::INVALID_STACK_OPERATION);
                        }
                        valtype vch1 = stacktop(-4);
                        valtype vch2 = stacktop(-3);
                        stack.push_back(vch1);
                        stack.push_back(vch2);
                    } break;

                    case OP_2ROT: {
                        // (x1 x2 x3 x4 x5 x6 -- x3 x4 x5 x6 x1 x2)
                        if (stack.size() < 6) {
                            return set_error(
                                serror, ScriptError::INVALID_STACK_OPERATION);
                        }
                        valtype vch1 = stacktop(-6);
                        valtype vch2 = stacktop(-5);
                        stack.erase(stack.end() - 6, stack.end() - 4);
                        stack.push_back(vch1);
                        stack.push_back(vch2);
                    } break;

                    case OP_2SWAP: {
                        // (x1 x2 x3 x4 -- x3 x4 x1 x2)
                        if (stack.size() < 4) {
                            return set_error(
                                serror, ScriptError::INVALID_STACK_OPERATION);
                        }
                        swap(stacktop(-4), stacktop(-2));
                        swap(stacktop(-3), stacktop(-1));
                    } break;

                    case OP_DEPTH: {
                        // -- stacksize
                        CScriptNum bn(stack.size());
                        stack.push_back(bn.getvch());
                    } break;

                    case OP_DROP: {
                        // (x -- )
                        if (stack.size() < 1) {
                            return set_error(
                                serror, ScriptError::INVALID_STACK_OPERATION);
                        }
                        popstack(stack);
                    } break;

                    case OP_DUP: {
                        // (x -- x x)
                        if (stack.size() < 1) {
                            return set_error(
                                serror, ScriptError::INVALID_STACK_OPERATION);
                        }
                        valtype vch = stacktop(-1);
                        stack.push_back(vch);
                    } break;

                    case OP_NIP: {
                        // (x1 x2 -- x2)
                        if (stack.size() < 2) {
                            return set_error(
                                serror, ScriptError::INVALID_STACK_OPERATION);
                        }
                        stack.erase(stack.end() - 2);
                    } break;

                    case OP_OVER: {
                        // (x1 x2 -- x1 x2 x1)
                        if (stack.size() < 2) {
                            return set_error(
                                serror, ScriptError::INVALID_STACK_OPERATION);
                        }
                        valtype vch = stacktop(-2);
                        stack.push_back(vch);
                    } break;

                    case OP_PICK:
                    case OP_ROLL: {
                        // (xn ... x2 x1 x0 n - xn ... x2 x1 x0 xn)
                        // (xn ... x2 x1 x0 n - ... x2 x1 x0 xn)
                        if (stack.size() < 2) {
                            return set_error(
                                serror, ScriptError::INVALID_STACK_OPERATION);
                        }
                        int n =
                            CScriptNum(stacktop(-1), fRequireMinimal).getint();
                        popstack(stack);
                        if (n < 0 || n >= (int)stack.size()) {
                            return set_error(
                                serror, ScriptError::INVALID_STACK_OPERATION);
                        }
                        valtype vch = stacktop(-n - 1);
                        if (opcode == OP_ROLL) {
                            stack.erase(stack.end() - n - 1);
                        }
                        stack.push_back(vch);
                    } break;

                    case OP_ROT: {
                        // (x1 x2 x3 -- x2 x3 x1)
                        //  x2 x1 x3  after first swap
                        //  x2 x3 x1  after second swap
                        if (stack.size() < 3) {
                            return set_error(
                                serror, ScriptError::INVALID_STACK_OPERATION);
                        }
                        swap(stacktop(-3), stacktop(-2));
                        swap(stacktop(-2), stacktop(-1));
                    } break;

                    case OP_SWAP: {
                        // (x1 x2 -- x2 x1)
                        if (stack.size() < 2) {
                            return set_error(
                                serror, ScriptError::INVALID_STACK_OPERATION);
                        }
                        swap(stacktop(-2), stacktop(-1));
                    } break;

                    case OP_TUCK: {
                        // (x1 x2 -- x2 x1 x2)
                        if (stack.size() < 2) {
                            return set_error(
                                serror, ScriptError::INVALID_STACK_OPERATION);
                        }
                        valtype vch = stacktop(-1);
                        stack.insert(stack.end() - 2, vch);
                    } break;

                    case OP_SIZE: {
                        // (in -- in size)
                        if (stack.size() < 1) {
                            return set_error(
                                serror, ScriptError::INVALID_STACK_OPERATION);
                        }
                        CScriptNum bn(stacktop(-1).size());
                        stack.push_back(bn.getvch());
                    } break;

                    //
                    // Bitwise logic
                    //
                    case OP_AND:
                    case OP_OR:
                    case OP_XOR: {
                        // (x1 x2 - out)
                        if (stack.size() < 2) {
                            return set_error(
                                serror, ScriptError::INVALID_STACK_OPERATION);
                        }
                        valtype &vch1 = stacktop(-2);
                        valtype &vch2 = stacktop(-1);

                        int depthLonger =
                            vch1.size() > vch2.size() ? 2 : 1;
                        int depthShorter =
                            vch1.size() > vch2.size() ? 1 : 2;
                        valtype &vchLonger = stacktop(-depthLonger);
                        valtype &vchShorter = stacktop(-depthShorter);

                        // To avoid allocating, we modify vchLonger in place.
                        switch (opcode) {
                            case OP_AND:
                                for (size_t i = 0; i < vchLonger.size(); ++i) {
                                    if (i < vchShorter.size()) {
                                        vchLonger[i] &= vchShorter[i];
                                    } else {
                                        vchLonger[i] = 0;
                                    }
                                }
                                break;
                            case OP_OR:
                                for (size_t i = 0; i < vchShorter.size(); ++i) {
                                    vchLonger[i] |= vchShorter[i];
                                }
                                // leave remaining bytes in vchLonger unchanged
                                break;
                            case OP_XOR:
                                for (size_t i = 0; i < vchShorter.size(); ++i) {
                                    vchLonger[i] ^= vchShorter[i];
                                }
                                // leave remaining bytes in vchLonger unchanged
                                break;
                            default:
                                break;
                        }
                        // pop the shorter one of both.
                        stack.erase(stack.end() - depthShorter);
                    } break;

                    case OP_EQUAL:
                    case OP_EQUALVERIFY:
                        // case OP_NOTEQUAL: // use OP_NUMNOTEQUAL
                        {
                            // (x1 x2 - bool)
                            if (stack.size() < 2) {
                                return set_error(
                                    serror,
                                    ScriptError::INVALID_STACK_OPERATION);
                            }
                            valtype &vch1 = stacktop(-2);
                            valtype &vch2 = stacktop(-1);

                            bool fEqual = (vch1 == vch2);
                            // OP_NOTEQUAL is disabled because it would be too
                            // easy to say something like n != 1 and have some
                            // wiseguy pass in 1 with extra zero bytes after it
                            // (numerically, 0x01 == 0x0001 == 0x000001)
                            // if (opcode == OP_NOTEQUAL)
                            //    fEqual = !fEqual;
                            popstack(stack);
                            popstack(stack);
                            stack.push_back(fEqual ? vchTrue : vchFalse);
                            if (opcode == OP_EQUALVERIFY) {
                                if (fEqual) {
                                    popstack(stack);
                                } else {
                                    return set_error(serror,
                                                     ScriptError::EQUALVERIFY);
                                }
                            }
                        }
                        break;

                    //
                    // Numeric
                    //
                    case OP_1ADD:
                    case OP_1SUB:
                    case OP_NEGATE:
                    case OP_ABS:
                    case OP_NOT:
                    case OP_0NOTEQUAL: {
                        // (in -- out)
                        if (stack.size() < 1) {
                            return set_error(
                                serror, ScriptError::INVALID_STACK_OPERATION);
                        }
                        CScriptNum bn(stacktop(-1), fRequireMinimal);
                        switch (opcode) {
                            case OP_1ADD:
                                bn += bnOne;
                                break;
                            case OP_1SUB:
                                bn -= bnOne;
                                break;
                            case OP_NEGATE:
                                bn = -bn;
                                break;
                            case OP_ABS:
                                if (bn < bnZero) {
                                    bn = -bn;
                                }
                                break;
                            case OP_NOT:
                                bn = (bn == bnZero);
                                break;
                            case OP_0NOTEQUAL:
                                bn = (bn != bnZero);
                                break;
                            default:
                                assert(!"invalid opcode");
                                break;
                        }
                        popstack(stack);
                        stack.push_back(bn.getvch());
                    } break;

                    case OP_ADD:
                    case OP_SUB:
                    case OP_DIV:
                    case OP_MOD:
                    case OP_MULPOW2:
                    case OP_BOOLAND:
                    case OP_BOOLOR:
                    case OP_LESSTHAN:
                    case OP_GREATERTHAN:
                    case OP_LESSTHANOREQUAL:
                    case OP_GREATERTHANOREQUAL:
                    case OP_MIN:
                    case OP_MAX: {
                        // (x1 x2 -- out)
                        if (stack.size() < 2) {
                            return set_error(
                                serror, ScriptError::INVALID_STACK_OPERATION);
                        }
                        CScriptNum bn1(stacktop(-2), fRequireMinimal);
                        CScriptNum bn2(stacktop(-1), fRequireMinimal);
                        CScriptNum bn(0);
                        switch (opcode) {
                            case OP_ADD:
                                bn = bn1 + bn2;
                                break;

                            case OP_SUB:
                                bn = bn1 - bn2;
                                break;

                            case OP_DIV:
                                // denominator must not be 0
                                if (bn2 == 0) {
                                    return set_error(serror,
                                                     ScriptError::DIV_BY_ZERO);
                                }
                                bn = bn1 / bn2;
                                break;

                            case OP_MOD:
                                // divisor must not be 0
                                if (bn2 == 0) {
                                    return set_error(serror,
                                                     ScriptError::MOD_BY_ZERO);
                                }
                                bn = bn1 % bn2;
                                break;

                            case OP_MULPOW2:
                                bn = bn1.mulpow2(bn2);
                                break;
                            case OP_BOOLAND:
                                bn = (bn1 != bnZero && bn2 != bnZero);
                                break;
                            case OP_BOOLOR:
                                bn = (bn1 != bnZero || bn2 != bnZero);
                                break;
                            case OP_LESSTHAN:
                                bn = (bn1 < bn2);
                                break;
                            case OP_GREATERTHAN:
                                bn = (bn1 > bn2);
                                break;
                            case OP_LESSTHANOREQUAL:
                                bn = (bn1 <= bn2);
                                break;
                            case OP_GREATERTHANOREQUAL:
                                bn = (bn1 >= bn2);
                                break;
                            case OP_MIN:
                                bn = (bn1 < bn2 ? bn1 : bn2);
                                break;
                            case OP_MAX:
                                bn = (bn1 > bn2 ? bn1 : bn2);
                                break;
                            default:
                                assert(!"invalid opcode");
                                break;
                        }
                        popstack(stack);
                        popstack(stack);
                        stack.push_back(bn.getvch());
                    } break;

                    case OP_WITHIN: {
                        // (x min max -- out)
                        if (stack.size() < 3) {
                            return set_error(
                                serror, ScriptError::INVALID_STACK_OPERATION);
                        }
                        CScriptNum bn1(stacktop(-3), fRequireMinimal);
                        CScriptNum bn2(stacktop(-2), fRequireMinimal);
                        CScriptNum bn3(stacktop(-1), fRequireMinimal);
                        bool fValue = (bn2 <= bn1 && bn1 < bn3);
                        popstack(stack);
                        popstack(stack);
                        popstack(stack);
                        stack.push_back(fValue ? vchTrue : vchFalse);
                    } break;

                    //
                    // Crypto
                    //
                    case OP_RIPEMD160:
                    case OP_SHA256:
                    case OP_HASH160:
                    case OP_HASH256: {
                        // (in -- hash)
                        if (stack.size() < 1) {
                            return set_error(
                                serror, ScriptError::INVALID_STACK_OPERATION);
                        }
                        valtype &vch = stacktop(-1);
                        valtype vchHash((opcode == OP_RIPEMD160 ||
                                         opcode == OP_HASH160)
                                            ? 20
                                            : 32);
                        if (opcode == OP_RIPEMD160) {
                            CRIPEMD160()
                                .Write(vch.data(), vch.size())
                                .Finalize(vchHash.data());
                        } else if (opcode == OP_SHA256) {
                            CSHA256()
                                .Write(vch.data(), vch.size())
                                .Finalize(vchHash.data());
                        } else if (opcode == OP_HASH160) {
                            CHash160().Write(vch).Finalize(vchHash);
                        } else if (opcode == OP_HASH256) {
                            CHash256().Write(vch).Finalize(vchHash);
                        }
                        popstack(stack);
                        stack.push_back(vchHash);
                    } break;

                    case OP_CODESEPARATOR: {
                        // Hash starts after the code separator
                        pbegincodehash = pc;
                        execdata.m_codeseparator_pos = opcode_pos;
                    } break;

                    case OP_CHECKSIG:
                    case OP_CHECKSIGVERIFY: {
                        // (sig pubkey -- bool)
                        if (stack.size() < 2) {
                            return set_error(
                                serror, ScriptError::INVALID_STACK_OPERATION);
                        }
                        valtype &vchSig = stacktop(-2);
                        valtype &vchPubKey = stacktop(-1);

                        bool fSuccess = false;
                        if (!EvalChecksig(vchSig, vchPubKey, pbegincodehash,
                                          pend, flags, checker, metrics,
                                          std::optional(execdata), serror,
                                          fSuccess)) {
                            return false;
                        }
                        popstack(stack);
                        popstack(stack);
                        stack.push_back(fSuccess ? vchTrue : vchFalse);
                        if (opcode == OP_CHECKSIGVERIFY) {
                            if (fSuccess) {
                                popstack(stack);
                            } else {
                                return set_error(serror,
                                                 ScriptError::CHECKSIGVERIFY);
                            }
                        }
                    } break;

                    case OP_CHECKDATASIG:
                    case OP_CHECKDATASIGVERIFY: {
                        // (sig message pubkey -- bool)
                        if (stack.size() < 3) {
                            return set_error(
                                serror, ScriptError::INVALID_STACK_OPERATION);
                        }

                        valtype &vchSig = stacktop(-3);
                        valtype &vchMessage = stacktop(-2);
                        valtype &vchPubKey = stacktop(-1);

                        if (!CheckDataSignatureEncoding(vchSig, flags,
                                                        serror) ||
                            !CheckPubKeyEncoding(vchPubKey, flags, serror)) {
                            // serror is set
                            return false;
                        }

                        bool fSuccess = false;
                        if (vchSig.size()) {
                            valtype vchHash(32);
                            CSHA256()
                                .Write(vchMessage.data(), vchMessage.size())
                                .Finalize(vchHash.data());
                            fSuccess = checker.VerifySignature(
                                vchSig, CPubKey(vchPubKey), uint256(vchHash));
                            metrics.nSigChecks += 1;

                            if (!fSuccess) {
                                return set_error(serror,
                                                 ScriptError::SIG_NULLFAIL);
                            }
                        }

                        popstack(stack);
                        popstack(stack);
                        popstack(stack);
                        stack.push_back(fSuccess ? vchTrue : vchFalse);
                        if (opcode == OP_CHECKDATASIGVERIFY) {
                            if (fSuccess) {
                                popstack(stack);
                            } else {
                                return set_error(
                                    serror, ScriptError::CHECKDATASIGVERIFY);
                            }
                        }
                    } break;

                    case OP_CHECKMULTISIG:
                    case OP_CHECKMULTISIGVERIFY: {
                        // ([dummy] [sig ...] num_of_signatures [pubkey ...]
                        // num_of_pubkeys -- bool)
                        const size_t idxKeyCount = 1;
                        if (stack.size() < idxKeyCount) {
                            return set_error(
                                serror, ScriptError::INVALID_STACK_OPERATION);
                        }
                        const int nKeysCount =
                            CScriptNum(stacktop(-idxKeyCount), fRequireMinimal)
                                .getint();
                        if (nKeysCount < 0 ||
                            nKeysCount > MAX_PUBKEYS_PER_MULTISIG) {
                            return set_error(serror, ScriptError::PUBKEY_COUNT);
                        }
                        nOpCount += nKeysCount;
                        if (nOpCount > MAX_OPS_PER_SCRIPT) {
                            return set_error(serror, ScriptError::OP_COUNT);
                        }

                        // stack depth of the top pubkey
                        const size_t idxTopKey = idxKeyCount + 1;

                        // stack depth of nSigsCount
                        const size_t idxSigCount = idxTopKey + nKeysCount;
                        if (stack.size() < idxSigCount) {
                            return set_error(
                                serror, ScriptError::INVALID_STACK_OPERATION);
                        }
                        const int nSigsCount =
                            CScriptNum(stacktop(-idxSigCount), fRequireMinimal)
                                .getint();
                        if (nSigsCount < 0 || nSigsCount > nKeysCount) {
                            return set_error(serror, ScriptError::SIG_COUNT);
                        }

                        // stack depth of the top signature
                        const size_t idxTopSig = idxSigCount + 1;

                        // stack depth of the dummy element
                        const size_t idxDummy = idxTopSig + nSigsCount;
                        if (stack.size() < idxDummy) {
                            return set_error(
                                serror, ScriptError::INVALID_STACK_OPERATION);
                        }

                        // Subset of script starting at the most recent
                        // codeseparator
                        CScript scriptCode(pbegincodehash, pend);

                        // Assuming success is usually a bad idea, but the
                        // schnorr path can only succeed.
                        bool fSuccess = true;

                        if (stacktop(-idxDummy).size() != 0) {
                            // SCHNORR MULTISIG
                            static_assert(
                                MAX_PUBKEYS_PER_MULTISIG < 32,
                                "Schnorr multisig checkbits implementation "
                                "assumes < 32 pubkeys.");
                            uint32_t checkBits = 0;

                            // Dummy element is to be interpreted as a bitfield
                            // that represent which pubkeys should be checked.
                            valtype &vchDummy = stacktop(-idxDummy);
                            if (!DecodeBitfield(vchDummy, nKeysCount, checkBits,
                                                serror)) {
                                // serror is set
                                return false;
                            }

                            // The bitfield doesn't set the right number of
                            // signatures.
                            if (countBits(checkBits) != uint32_t(nSigsCount)) {
                                return set_error(
                                    serror, ScriptError::INVALID_BIT_COUNT);
                            }

                            const size_t idxBottomKey =
                                idxTopKey + nKeysCount - 1;
                            const size_t idxBottomSig =
                                idxTopSig + nSigsCount - 1;

                            int iKey = 0;
                            for (int iSig = 0; iSig < nSigsCount;
                                 iSig++, iKey++) {
                                if ((checkBits >> iKey) == 0) {
                                    // This is a sanity check and should be
                                    // unrecheable.
                                    return set_error(
                                        serror, ScriptError::INVALID_BIT_RANGE);
                                }

                                // Find the next suitable key.
                                while (((checkBits >> iKey) & 0x01) == 0) {
                                    iKey++;
                                }

                                if (iKey >= nKeysCount) {
                                    // This is a sanity check and should be
                                    // unrecheable.
                                    return set_error(serror,
                                                     ScriptError::PUBKEY_COUNT);
                                }

                                // Check the signature.
                                valtype &vchSig =
                                    stacktop(-idxBottomSig + iSig);
                                valtype &vchPubKey =
                                    stacktop(-idxBottomKey + iKey);

                                // Note that only pubkeys associated with a
                                // signature are checked for validity.
                                if (!CheckTransactionSchnorrSignatureEncoding(
                                        vchSig, flags, serror) ||
                                    !CheckPubKeyEncoding(vchPubKey, flags,
                                                         serror)) {
                                    // serror is set
                                    return false;
                                }

                                // Check signature
                                if (!checker.CheckSig(vchSig, vchPubKey,
                                                      std::optional(execdata),
                                                      scriptCode, flags)) {
                                    // This can fail if the signature is empty,
                                    // which also is a NULLFAIL error as the
                                    // bitfield should have been null in this
                                    // situation.
                                    return set_error(serror,
                                                     ScriptError::SIG_NULLFAIL);
                                }

                                // this is guaranteed to execute exactly
                                // nSigsCount times (if not script error)
                                metrics.nSigChecks += 1;
                            }

                            if ((checkBits >> iKey) != 0) {
                                // This is a sanity check and should be
                                // unrecheable.
                                return set_error(
                                    serror, ScriptError::INVALID_BIT_COUNT);
                            }
                        } else {
                            // LEGACY MULTISIG (ECDSA / NULL)

                            // Remove signature for pre-fork scripts
                            for (int k = 0; k < nSigsCount; k++) {
                                valtype &vchSig = stacktop(-idxTopSig - k);
                                CleanupScriptCode(scriptCode, vchSig, flags);
                            }

                            int nSigsRemaining = nSigsCount;
                            int nKeysRemaining = nKeysCount;
                            while (fSuccess && nSigsRemaining > 0) {
                                valtype &vchSig = stacktop(
                                    -idxTopSig - (nSigsCount - nSigsRemaining));
                                valtype &vchPubKey = stacktop(
                                    -idxTopKey - (nKeysCount - nKeysRemaining));

                                // Note how this makes the exact order of
                                // pubkey/signature evaluation distinguishable
                                // by CHECKMULTISIG NOT if the STRICTENC flag is
                                // set. See the script_(in)valid tests for
                                // details.
                                if (!CheckTransactionECDSASignatureEncoding(
                                        vchSig, flags, serror) ||
                                    !CheckPubKeyEncoding(vchPubKey, flags,
                                                         serror)) {
                                    // serror is set
                                    return false;
                                }

                                // Check signature
                                bool fOk = checker.CheckSig(
                                    vchSig, vchPubKey, std::optional(execdata),
                                    scriptCode, flags);

                                if (fOk) {
                                    nSigsRemaining--;
                                }
                                nKeysRemaining--;

                                // If there are more signatures left than keys
                                // left, then too many signatures have failed.
                                // Exit early, without checking any further
                                // signatures.
                                if (nSigsRemaining > nKeysRemaining) {
                                    fSuccess = false;
                                }
                            }

                            bool areAllSignaturesNull = true;
                            for (int i = 0; i < nSigsCount; i++) {
                                if (stacktop(-idxTopSig - i).size()) {
                                    areAllSignaturesNull = false;
                                    break;
                                }
                            }

                            // If the operation failed, we may require that all
                            // signatures must be empty vector
                            if (!fSuccess && !areAllSignaturesNull) {
                                return set_error(serror,
                                                 ScriptError::SIG_NULLFAIL);
                            }

                            if (!areAllSignaturesNull) {
                                // This is not identical to the number of actual
                                // ECDSA verifies, but, it is an upper bound
                                // that can be easily determined without doing
                                // CPU-intensive checks.
                                metrics.nSigChecks += nKeysCount;
                            }
                        }

                        // Clean up stack of all arguments
                        for (size_t i = 0; i < idxDummy; i++) {
                            popstack(stack);
                        }

                        stack.push_back(fSuccess ? vchTrue : vchFalse);
                        if (opcode == OP_CHECKMULTISIGVERIFY) {
                            if (fSuccess) {
                                popstack(stack);
                            } else {
                                return set_error(
                                    serror, ScriptError::CHECKMULTISIGVERIFY);
                            }
                        }
                    } break;

                    //
                    // Byte string operations
                    //
                    case OP_CAT: {
                        // (x1 x2 -- out)
                        if (stack.size() < 2) {
                            return set_error(
                                serror, ScriptError::INVALID_STACK_OPERATION);
                        }
                        valtype &vch1 = stacktop(-2);
                        valtype &vch2 = stacktop(-1);
                        if (vch1.size() + vch2.size() >
                            MAX_SCRIPT_ELEMENT_SIZE) {
                            return set_error(serror, ScriptError::PUSH_SIZE);
                        }
                        vch1.insert(vch1.end(), vch2.begin(), vch2.end());
                        popstack(stack);
                    } break;

                    case OP_SPLIT: {
                        // (in position -- x1 x2)
                        if (stack.size() < 2) {
                            return set_error(
                                serror, ScriptError::INVALID_STACK_OPERATION);
                        }

                        const valtype &data = stacktop(-2);

                        // Make sure the split point is appropriate.
                        uint64_t position =
                            CScriptNum(stacktop(-1), fRequireMinimal).getint();
                        if (position > data.size()) {
                            return set_error(serror,
                                             ScriptError::INVALID_SPLIT_RANGE);
                        }

                        // Prepare the results in their own buffer as `data`
                        // will be invalidated.
                        valtype n1(data.begin(), data.begin() + position);
                        valtype n2(data.begin() + position, data.end());

                        // Replace existing stack values by the new values.
                        stacktop(-2) = std::move(n1);
                        stacktop(-1) = std::move(n2);
                    } break;

                    case OP_REVERSEBYTES: {
                        // (in -- out)
                        if (stack.size() < 1) {
                            return set_error(
                                serror, ScriptError::INVALID_STACK_OPERATION);
                        }

                        valtype &data = stacktop(-1);
                        std::reverse(data.begin(), data.end());
                    } break;

                    case OP_RAWLEFTBITSHIFT: {
                        // (in bits -- out)
                        if (stack.size() < 2) {
                            return set_error(
                                serror, ScriptError::INVALID_STACK_OPERATION);
                        }
                        valtype &data = stacktop(-2);
                        const int32_t signed_bitshift =
                            CScriptNum(stacktop(-1), fRequireMinimal).getint();
                        popstack(stack);
                        if (data.empty() || signed_bitshift == 0) {
                            break;
                        }
                        uint32_t bitshift = abs(signed_bitshift);
                        if (bitshift > data.size() * 8) {
                            bitshift = data.size() * 8;
                        }
                        const size_t inner_bitshift = bitshift % 8;
                        const size_t byteshift = bitshift / 8;
                        if (signed_bitshift > 0) { // Shift left
                            const uint8_t mask = 0xff >> inner_bitshift;
                            // Copy bits over to the destination
                            for (size_t idx = byteshift; idx < data.size();
                                 idx++) {
                                assert(idx < data.size());
                                const uint8_t bits = data[idx];
                                const size_t offset = idx - byteshift;
                                assert(offset < data.size());
                                const uint8_t remove_mask = mask
                                                            << inner_bitshift;
                                // Clear existing bits
                                data[offset] &= ~remove_mask;
                                // Set new bits
                                data[offset] |= (bits & mask) << inner_bitshift;
                                if (offset == 0) {
                                    continue;
                                }
                                assert(offset - 1 < data.size());
                                const uint8_t remove_mask_carry =
                                    uint8_t(~mask) >> (8 - inner_bitshift);
                                // Clear existing bits
                                data[offset - 1] &= ~remove_mask_carry;
                                const uint8_t val = bits & ~mask;
                                // Set new bits
                                data[offset - 1] |= val >> (8 - inner_bitshift);
                            }
                            // Clear bits that are shifted-in from the left.
                            if (byteshift < data.size()) {
                                data[data.size() - byteshift - 1] &=
                                    0xff << inner_bitshift;
                            }
                            // Clear bytes that are shifted-in from the left.
                            for (size_t i = data.size() - byteshift;
                                 i < data.size(); ++i) {
                                assert(i < data.size());
                                data[i] = 0;
                            }
                        } else { // Shift right
                            const uint8_t mask = 0xff << inner_bitshift;
                            const size_t end =
                                std::numeric_limits<size_t>::max();
                            // Copy bits over to the destination
                            for (size_t idx = data.size() - byteshift - 1;
                                 idx != end; --idx) {
                                assert(idx < data.size());
                                const uint8_t bits = data[idx];
                                const size_t offset = idx + byteshift;
                                const uint8_t remove_mask =
                                    mask >> inner_bitshift;
                                assert(offset < data.size());
                                // Clear existing bits
                                data[offset] &= ~remove_mask;
                                // Set new bits
                                data[offset] |= (bits & mask) >> inner_bitshift;
                                if (offset + 1 >= data.size()) {
                                    continue;
                                }
                                assert(offset + 1 < data.size());
                                const uint8_t remove_mask_carry =
                                    ~mask << (8 - inner_bitshift);
                                // Clear existing bits
                                data[offset + 1] &= ~remove_mask_carry;
                                const uint8_t val = bits & ~mask;
                                // Set new bits
                                data[offset + 1] |= val << (8 - inner_bitshift);
                            }
                            // Clear bytes that are shifted-in from the right.
                            for (size_t i = 0; i < byteshift; ++i) {
                                assert(i < data.size());
                                data[i] = 0;
                            }
                            // Clear bits that are shifted-in from the right.
                            if (byteshift < data.size()) {
                                data[byteshift] &= 0xff >> inner_bitshift;
                            }
                        }
                        break;
                    }

                    //
                    // Conversion operations
                    //
                    case OP_NUM2BIN: {
                        // (in size -- out)
                        if (stack.size() < 2) {
                            return set_error(
                                serror, ScriptError::INVALID_STACK_OPERATION);
                        }

                        uint64_t size =
                            CScriptNum(stacktop(-1), fRequireMinimal).getint();
                        if (size > MAX_SCRIPT_ELEMENT_SIZE) {
                            return set_error(serror, ScriptError::PUSH_SIZE);
                        }

                        if (size > MAX_NUM2BIN_SIZE) {
                            return set_error(serror,
                                             ScriptError::INVALID_NUM2BIN_SIZE);
                        }

                        popstack(stack);
                        valtype &rawnum = stacktop(-1);

                        // Try to see if we can fit that number in the number of
                        // byte requested.
                        CScriptNum::MinimallyEncode(rawnum);
                        if (rawnum.size() > size) {
                            // We definitively cannot.
                            return set_error(serror,
                                             ScriptError::IMPOSSIBLE_ENCODING);
                        }

                        // We already have an element of the right size, we
                        // don't need to do anything.
                        if (rawnum.size() == size) {
                            break;
                        }

                        uint8_t signbit = 0x00;
                        if (rawnum.size() > 0) {
                            signbit = rawnum.back() & 0x80;
                            rawnum[rawnum.size() - 1] &= 0x7f;
                        }

                        rawnum.reserve(size);
                        while (rawnum.size() < size - 1) {
                            rawnum.push_back(0x00);
                        }

                        rawnum.push_back(signbit);
                    } break;

                    case OP_BIN2NUM: {
                        // (in -- out)
                        if (stack.size() < 1) {
                            return set_error(
                                serror, ScriptError::INVALID_STACK_OPERATION);
                        }

                        valtype &n = stacktop(-1);
                        CScriptNum::MinimallyEncode(n);

                        // The resulting number must be a valid number.
                        if (!CScriptNum::IsMinimallyEncoded(n)) {
                            return set_error(serror,
                                             ScriptError::INVALID_NUMBER_RANGE);
                        }
                    } break;

                    default:
                        return set_error(serror, ScriptError::BAD_OPCODE);
                }
            }

            // Size limits
            if (stack.size() + altstack.size() > MAX_STACK_SIZE) {
                return set_error(serror, ScriptError::STACK_SIZE);
            }
        }
    } catch (...) {
        return set_error(serror, ScriptError::UNKNOWN);
    }

    if (!vfExec.empty()) {
        return set_error(serror, ScriptError::UNBALANCED_CONDITIONAL);
    }

    return set_success(serror);
}

namespace {

/**
 * Wrapper that serializes like CTransaction, but with the modifications
 *  required for the signature hash done in-place
 */
template <class T> class CTransactionSignatureSerializer {
private:
    //! reference to the spending transaction (the one being serialized)
    const T &txTo;
    //! output script being consumed
    const CScript &scriptCode;
    //! input index of txTo being signed
    const unsigned int nIn;
    //! container for hashtype flags
    const SigHashType sigHashType;

public:
    CTransactionSignatureSerializer(const T &txToIn,
                                    const CScript &scriptCodeIn,
                                    unsigned int nInIn,
                                    SigHashType sigHashTypeIn)
        : txTo(txToIn), scriptCode(scriptCodeIn), nIn(nInIn),
          sigHashType(sigHashTypeIn) {}

    /** Serialize the passed scriptCode, skipping OP_CODESEPARATORs */
    template <typename S> void SerializeScriptCode(S &s) const {
        CScript::const_iterator it = scriptCode.begin();
        CScript::const_iterator itBegin = it;
        opcodetype opcode;
        unsigned int nCodeSeparators = 0;
        while (scriptCode.GetOp(it, opcode)) {
            if (opcode == OP_CODESEPARATOR) {
                nCodeSeparators++;
            }
        }
        ::WriteCompactSize(s, scriptCode.size() - nCodeSeparators);
        it = itBegin;
        while (scriptCode.GetOp(it, opcode)) {
            if (opcode == OP_CODESEPARATOR) {
                s.write((char *)&itBegin[0], it - itBegin - 1);
                itBegin = it;
            }
        }
        if (itBegin != scriptCode.end()) {
            s.write((char *)&itBegin[0], it - itBegin);
        }
    }

    /** Serialize an input of txTo */
    template <typename S> void SerializeInput(S &s, unsigned int nInput) const {
        // In case of SIGHASH_ANYONECANPAY, only the input being signed is
        // serialized
        if (sigHashType.hasAnyoneCanPay()) {
            nInput = nIn;
        }
        // Serialize the prevout
        ::Serialize(s, txTo.vin[nInput].prevout);
        // Serialize the script
        if (nInput != nIn) {
            // Blank out other inputs' signatures
            ::Serialize(s, CScript());
        } else {
            SerializeScriptCode(s);
        }
        // Serialize the nSequence
        if (nInput != nIn &&
            (sigHashType.getBaseType() == BaseSigHashType::SINGLE ||
             sigHashType.getBaseType() == BaseSigHashType::NONE)) {
            // let the others update at will
            ::Serialize(s, (int)0);
        } else {
            ::Serialize(s, txTo.vin[nInput].nSequence);
        }
    }

    /** Serialize an output of txTo */
    template <typename S>
    void SerializeOutput(S &s, unsigned int nOutput) const {
        if (sigHashType.getBaseType() == BaseSigHashType::SINGLE &&
            nOutput != nIn) {
            // Do not lock-in the txout payee at other indices as txin
            ::Serialize(s, CTxOut());
        } else {
            ::Serialize(s, txTo.vout[nOutput]);
        }
    }

    /** Serialize txTo */
    template <typename S> void Serialize(S &s) const {
        // Serialize nVersion
        ::Serialize(s, txTo.nVersion);
        // Serialize vin
        unsigned int nInputs =
            sigHashType.hasAnyoneCanPay() ? 1 : txTo.vin.size();
        ::WriteCompactSize(s, nInputs);
        for (unsigned int nInput = 0; nInput < nInputs; nInput++) {
            SerializeInput(s, nInput);
        }
        // Serialize vout
        unsigned int nOutputs =
            (sigHashType.getBaseType() == BaseSigHashType::NONE)
                ? 0
                : ((sigHashType.getBaseType() == BaseSigHashType::SINGLE)
                       ? nIn + 1
                       : txTo.vout.size());
        ::WriteCompactSize(s, nOutputs);
        for (unsigned int nOutput = 0; nOutput < nOutputs; nOutput++) {
            SerializeOutput(s, nOutput);
        }
        // Serialize nLockTime
        ::Serialize(s, txTo.nLockTime);
    }
};

/** Compute the double SHA256 of the concatenation of all prevouts of a tx. */
uint256 GetBIP143PrevoutsHash(const std::vector<CTxIn> &vin) {
    CHashWriter ss(SER_GETHASH, 0);
    for (const auto &txin : vin) {
        ss << txin.prevout;
    }
    return ss.GetHash();
}

/** Compute the double SHA256 of the concatenation of all nSequences of a tx. */
uint256 GetBIP143SequencesHash(const std::vector<CTxIn> &vin) {
    CHashWriter ss(SER_GETHASH, 0);
    for (const auto &txin : vin) {
        ss << txin.nSequence;
    }
    return ss.GetHash();
}

/** Compute the double SHA256 of the concatenation of all txouts of a tx. */
uint256 GetBIP143OutputsHash(const std::vector<CTxOut> &vout) {
    CHashWriter ss(SER_GETHASH, 0);
    for (const auto &txout : vout) {
        ss << txout;
    }
    return ss.GetHash();
}

} // namespace

template <class T>
PrecomputedTransactionData::PrecomputedTransactionData(
    const T &txTo, std::vector<CTxOut> &&spent_outputs) {
    hashPrevouts = GetBIP143PrevoutsHash(txTo.vin);
    hashSequence = GetBIP143SequencesHash(txTo.vin);
    hashOutputs = GetBIP143OutputsHash(txTo.vout);
    m_spent_outputs = std::move(spent_outputs);
    m_amount_outputs_sum = Amount::zero();
    m_amount_inputs_sum = Amount::zero();
    if (m_spent_outputs.size() == 0) {
        // TODO: ideally this should never occur, but some tests rely on it
        return;
    }
    m_inputs_merkle_root =
        TxInputsMerkleRoot(txTo.vin, m_inputs_merkle_height);
    m_outputs_merkle_root =
        TxOutputsMerkleRoot(txTo.vout, m_outputs_merkle_height);
    for (const CTxOut &output : txTo.vout) {
        m_amount_outputs_sum += output.nValue;
    }
    std::vector<uint256> spent_outputs_hashes;
    spent_outputs_hashes.reserve(m_spent_outputs.size());
    for (const CTxOut &spent_output : m_spent_outputs) {
        spent_outputs_hashes.push_back(SerializeHash(spent_output));
        m_amount_inputs_sum += spent_output.nValue;
    }
    size_t spent_outputs_merkle_height;
    m_inputs_spent_outputs_merkle_root =
        ComputeMerkleRoot(spent_outputs_hashes, spent_outputs_merkle_height);
    assert(spent_outputs_merkle_height == m_inputs_merkle_height);
}

template <class T>
PrecomputedTransactionData
PrecomputedTransactionData::FromCoinsView(const T &tx,
                                          const CCoinsView &coins_view) {
    std::vector<CTxOut> spent_outputs;
    spent_outputs.reserve(tx.vin.size());
    for (const CTxIn &input : tx.vin) {
        Coin coin;
        coins_view.GetCoin(input.prevout, coin);
        spent_outputs.push_back(coin.GetTxOut());
    }
    return PrecomputedTransactionData(tx, std::move(spent_outputs));
}

// explicit instantiation
template PrecomputedTransactionData::PrecomputedTransactionData(
    const CTransaction &txTo, std::vector<CTxOut> &&spent_outputs);
template PrecomputedTransactionData PrecomputedTransactionData::FromCoinsView(
    const CTransaction &txTo, const CCoinsView &coins_view);
template PrecomputedTransactionData::PrecomputedTransactionData(
    const CMutableTransaction &txTo, std::vector<CTxOut> &&spent_outputs);
template PrecomputedTransactionData PrecomputedTransactionData::FromCoinsView(
    const CMutableTransaction &txTo, const CCoinsView &coins_view);

template <class T>
bool SignatureHashLegacy(uint256 &sighashOut, const CScript &scriptCode,
                         const T &txTo, uint32_t nIn, SigHashType sigHashType) {
    // Check for invalid use of SIGHASH_SINGLE
    if ((sigHashType.getBaseType() == BaseSigHashType::SINGLE) &&
        (nIn >= txTo.vout.size())) {
        //  nOut out of range
<<<<<<< HEAD
        sighashOut = UINT256_ONE();
        return true;
=======
        return uint256::ONE;
>>>>>>> 9dff1bea
    }

    // Wrapper to serialize only the necessary parts of the transaction being
    // signed
    CTransactionSignatureSerializer<T> txTmp(txTo, scriptCode, nIn,
                                             sigHashType);

    // Serialize and hash
    CHashWriter ss(SER_GETHASH, 0);
    ss << txTmp << sigHashType;
    sighashOut = ss.GetHash();
    return true;
}

template <class T>
bool SignatureHashBIP143(uint256 &sighashOut, const CScript &scriptCode,
                         const T &txTo, uint32_t nIn, SigHashType sigHashType,
                         const Amount amount,
                         const PrecomputedTransactionData *cache) {
    uint256 hashPrevouts;
    uint256 hashSequence;
    uint256 hashOutputs;

    if (!sigHashType.hasAnyoneCanPay()) {
        hashPrevouts =
            cache ? cache->hashPrevouts : GetBIP143PrevoutsHash(txTo.vin);
    }

    if (!sigHashType.hasAnyoneCanPay() &&
        (sigHashType.getBaseType() != BaseSigHashType::SINGLE) &&
        (sigHashType.getBaseType() != BaseSigHashType::NONE)) {
        hashSequence =
            cache ? cache->hashSequence : GetBIP143SequencesHash(txTo.vin);
    }

    if ((sigHashType.getBaseType() != BaseSigHashType::SINGLE) &&
        (sigHashType.getBaseType() != BaseSigHashType::NONE)) {
        hashOutputs =
            cache ? cache->hashOutputs : GetBIP143OutputsHash(txTo.vout);
    } else if ((sigHashType.getBaseType() == BaseSigHashType::SINGLE) &&
               (nIn < txTo.vout.size())) {
        CHashWriter ss(SER_GETHASH, 0);
        ss << txTo.vout[nIn];
        hashOutputs = ss.GetHash();
    }

    CHashWriter ss(SER_GETHASH, 0);
    // Version
    ss << txTo.nVersion;
    // Input prevouts/nSequence (none/all, depending on flags)
    ss << hashPrevouts;
    ss << hashSequence;
    // The input being signed (replacing the scriptSig with scriptCode +
    // amount). The prevout may already be contained in hashPrevout, and the
    // nSequence may already be contain in hashSequence.
    ss << txTo.vin[nIn].prevout;
    ss << scriptCode;
    ss << amount;
    ss << txTo.vin[nIn].nSequence;
    // Outputs (none/one/all, depending on flags)
    ss << hashOutputs;
    // Locktime
    ss << txTo.nLockTime;
    // Sighash type
    ss << sigHashType;

    sighashOut = ss.GetHash();
    return true;
}

template <class T>
bool SignatureHashLotus(uint256 &hash_out,
                         const std::optional<ScriptExecutionData> &execdata,
                         const T &tx_to, uint32_t in_pos,
                         SigHashType sig_hash_type,
                         const PrecomputedTransactionData &cache) {
    uint8_t ext_flag = bool(execdata);
    assert(in_pos < tx_to.vin.size());

    CHashWriter ss(SER_GETHASH, 0);

    // Hash type
    uint32_t hash_type = sig_hash_type.getRawSigHashType();
    assert(hash_type & SIGHASH_LOTUS);
    assert(hash_type & SIGHASH_FORKID);
    if (!(hash_type & 0x03) || (hash_type & 0x1c)) {
        // hash_type 0 is invalid, any undefined bits are invalid
        return false;
    }
    ss << hash_type;

    {
        const uint8_t spend_type = ext_flag << 1;
        CHashWriter input_hash(SER_GETHASH, 0);
        input_hash << spend_type;
        input_hash << tx_to.vin[in_pos].prevout;
        input_hash << tx_to.vin[in_pos].nSequence;
        input_hash << cache.m_spent_outputs[in_pos];
        ss << input_hash.GetHash();
    }

    // Additional data for non-taproot signatures (see BIP342)
    if (execdata) {
        ss << execdata->m_codeseparator_pos;
        ss << execdata->m_executed_script_hash;
    }

    if (!sig_hash_type.hasAnyoneCanPay()) {
        ss << in_pos;
        ss << cache.m_inputs_spent_outputs_merkle_root;
        ss << (cache.m_amount_inputs_sum / SATOSHI);
    }
    if (sig_hash_type.getBaseType() == BaseSigHashType::ALL) {
        ss << (cache.m_amount_outputs_sum / SATOSHI);
    }

    ss << tx_to.nVersion;
    if (!sig_hash_type.hasAnyoneCanPay()) {
        ss << cache.m_inputs_merkle_root;
        ss << uint8_t(cache.m_inputs_merkle_height);
    }
    if (sig_hash_type.getBaseType() == BaseSigHashType::SINGLE) {
        if (in_pos >= tx_to.vout.size()) {
            return false;
        }
        ss << SerializeHash(tx_to.vout[in_pos]);
    }
    if (sig_hash_type.getBaseType() == BaseSigHashType::ALL) {
        ss << cache.m_outputs_merkle_root;
        ss << uint8_t(cache.m_outputs_merkle_height);
    }
    ss << tx_to.nLockTime;

    hash_out = ss.GetHash();
    return true;
}

template <class T>
bool SignatureHash(uint256 &sighashOut,
                   const std::optional<ScriptExecutionData> &execdata,
                   const CScript &scriptCode, const T &txTo, unsigned int nIn,
                   SigHashType sigHashType, const Amount amount,
                   const PrecomputedTransactionData *cache, uint32_t flags) {
    assert(nIn < txTo.vin.size());

    if (flags & SCRIPT_ENABLE_REPLAY_PROTECTION) {
        // Legacy chain's value for fork id must be of the form 0xffxxxx.
        // By xoring with 0xdead, we ensure that the value will be different
        // from the original one, even if it already starts with 0xff.
        uint32_t newForkValue = sigHashType.getForkValue() ^ 0xdead;
        sigHashType = sigHashType.withForkValue(0xff0000 | newForkValue);
    }

    if (sigHashType.isLegacy() || !(flags & SCRIPT_ENABLE_SIGHASH_FORKID)) {
        return SignatureHashLegacy(sighashOut, scriptCode, txTo, nIn,
                                   sigHashType);
    } else if (sigHashType.hasForkId()) {
        return SignatureHashBIP143(sighashOut, scriptCode, txTo, nIn,
                                   sigHashType, amount, cache);
    } else if (sigHashType.hasLotus()) {
        assert(cache);
        return SignatureHashLotus(sighashOut, execdata, txTo, nIn, sigHashType,
                                   *cache);
    } else {
        // reserved sigHashType 0x20
        return false;
    }
}

// need to instantiate explicitly
template bool SignatureHash(uint256 &sighashOut,
                            const std::optional<ScriptExecutionData> &execdata,
                            const CScript &scriptCode, const CTransaction &txTo,
                            unsigned int nIn, SigHashType sigHashType,
                            const Amount amount,
                            const PrecomputedTransactionData *cache,
                            uint32_t flags);
template bool SignatureHash(uint256 &sighashOut,
                            const std::optional<ScriptExecutionData> &execdata,
                            const CScript &scriptCode,
                            const CMutableTransaction &txTo, unsigned int nIn,
                            SigHashType sigHashType, const Amount amount,
                            const PrecomputedTransactionData *cache,
                            uint32_t flags);

bool BaseSignatureChecker::VerifySignature(const std::vector<uint8_t> &vchSig,
                                           const CPubKey &pubkey,
                                           const uint256 &sighash) const {
    if (vchSig.size() == 64) {
        return pubkey.VerifySchnorr(sighash, vchSig);
    } else {
        return pubkey.VerifyECDSA(sighash, vchSig);
    }
}

template <class T>
bool GenericTransactionSignatureChecker<T>::CheckSig(
    const std::vector<uint8_t> &vchSigIn, const std::vector<uint8_t> &vchPubKey,
    const std::optional<ScriptExecutionData> &execdata,
    const CScript &scriptCode, uint32_t flags) const {
    CPubKey pubkey(vchPubKey);
    if (!pubkey.IsValid()) {
        return false;
    }

    // Hash type is one byte tacked on to the end of the signature
    std::vector<uint8_t> vchSig(vchSigIn);
    if (vchSig.empty()) {
        return false;
    }
    SigHashType sigHashType = GetHashType(vchSig);
    vchSig.pop_back();

    uint256 sighash;
    if (!SignatureHash(sighash, execdata, scriptCode, *txTo, nIn, sigHashType,
                       amount, this->txdata, flags)) {
        return false;
    }

    if (!VerifySignature(vchSig, pubkey, sighash)) {
        return false;
    }

    return true;
}

template <class T>
bool GenericTransactionSignatureChecker<T>::CheckLockTime(
    const CScriptNum &nLockTime) const {
    // There are two kinds of nLockTime: lock-by-blockheight and
    // lock-by-blocktime, distinguished by whether nLockTime <
    // LOCKTIME_THRESHOLD.
    //
    // We want to compare apples to apples, so fail the script unless the type
    // of nLockTime being tested is the same as the nLockTime in the
    // transaction.
    if (!((txTo->nLockTime < LOCKTIME_THRESHOLD &&
           nLockTime < LOCKTIME_THRESHOLD) ||
          (txTo->nLockTime >= LOCKTIME_THRESHOLD &&
           nLockTime >= LOCKTIME_THRESHOLD))) {
        return false;
    }

    // Now that we know we're comparing apples-to-apples, the comparison is a
    // simple numeric one.
    if (nLockTime > int64_t(txTo->nLockTime)) {
        return false;
    }

    // Finally the nLockTime feature can be disabled and thus
    // CHECKLOCKTIMEVERIFY bypassed if every txin has been finalized by setting
    // nSequence to maxint. The transaction would be allowed into the
    // blockchain, making the opcode ineffective.
    //
    // Testing if this vin is not final is sufficient to prevent this condition.
    // Alternatively we could test all inputs, but testing just this input
    // minimizes the data required to prove correct CHECKLOCKTIMEVERIFY
    // execution.
    if (CTxIn::SEQUENCE_FINAL == txTo->vin[nIn].nSequence) {
        return false;
    }

    return true;
}

template <class T>
bool GenericTransactionSignatureChecker<T>::CheckSequence(
    const CScriptNum &nSequence) const {
    // Relative lock times are supported by comparing the passed in operand to
    // the sequence number of the input.
    const int64_t txToSequence = int64_t(txTo->vin[nIn].nSequence);

    // Fail if the transaction's version number is not set high enough to
    // trigger BIP 68 rules.
    if (static_cast<uint32_t>(txTo->nVersion) < 2) {
        return false;
    }

    // Sequence numbers with their most significant bit set are not consensus
    // constrained. Testing that the transaction's sequence number do not have
    // this bit set prevents using this property to get around a
    // CHECKSEQUENCEVERIFY check.
    if (txToSequence & CTxIn::SEQUENCE_LOCKTIME_DISABLE_FLAG) {
        return false;
    }

    // Mask off any bits that do not have consensus-enforced meaning before
    // doing the integer comparisons
    const uint32_t nLockTimeMask =
        CTxIn::SEQUENCE_LOCKTIME_TYPE_FLAG | CTxIn::SEQUENCE_LOCKTIME_MASK;
    const int64_t txToSequenceMasked = txToSequence & nLockTimeMask;
    const CScriptNum nSequenceMasked = nSequence & nLockTimeMask;

    // There are two kinds of nSequence: lock-by-blockheight and
    // lock-by-blocktime, distinguished by whether nSequenceMasked <
    // CTxIn::SEQUENCE_LOCKTIME_TYPE_FLAG.
    //
    // We want to compare apples to apples, so fail the script unless the type
    // of nSequenceMasked being tested is the same as the nSequenceMasked in the
    // transaction.
    if (!((txToSequenceMasked < CTxIn::SEQUENCE_LOCKTIME_TYPE_FLAG &&
           nSequenceMasked < CTxIn::SEQUENCE_LOCKTIME_TYPE_FLAG) ||
          (txToSequenceMasked >= CTxIn::SEQUENCE_LOCKTIME_TYPE_FLAG &&
           nSequenceMasked >= CTxIn::SEQUENCE_LOCKTIME_TYPE_FLAG))) {
        return false;
    }

    // Now that we know we're comparing apples-to-apples, the comparison is a
    // simple numeric one.
    if (nSequenceMasked > txToSequenceMasked) {
        return false;
    }

    return true;
}

// explicit instantiation
template class GenericTransactionSignatureChecker<CTransaction>;
template class GenericTransactionSignatureChecker<CMutableTransaction>;

bool VerifyScriptPostConditions(const std::vector<valtype> stack,
                                const CScript &scriptSig, uint32_t flags,
                                const ScriptExecutionMetrics &metrics,
                                ScriptError *serror) {
    // The CLEANSTACK check is only performed after potential P2SH evaluation,
    // as the non-P2SH evaluation of a P2SH script will obviously not result in
    // a clean stack (the P2SH inputs remain).
    if ((flags & SCRIPT_VERIFY_CLEANSTACK) != 0) {
        if (stack.size() != 1) {
            return set_error(serror, ScriptError::CLEANSTACK);
        }
    }

    if (flags & SCRIPT_VERIFY_INPUT_SIGCHECKS) {
        // This limit is intended for standard use, and is based on an
        // examination of typical and historical standard uses.
        // - allowing P2SH ECDSA multisig with compressed keys, which at an
        // extreme (1-of-15) may have 15 SigChecks in ~590 bytes of scriptSig.
        // - allowing Bare ECDSA multisig, which at an extreme (1-of-3) may have
        // 3 sigchecks in ~72 bytes of scriptSig.
        // - Since the size of an input is 41 bytes + length of scriptSig, then
        // the most dense possible inputs satisfying this rule would be:
        //   2 sigchecks and 26 bytes: 1/33.50 sigchecks/byte.
        //   3 sigchecks and 69 bytes: 1/36.66 sigchecks/byte.
        // The latter can be readily done with 1-of-3 bare multisignatures,
        // however the former is not practically doable with standard scripts,
        // so the practical density limit is 1/36.66.
        static_assert(INT_MAX > MAX_SCRIPT_SIZE,
                      "overflow sanity check on max script size");
        static_assert(INT_MAX / 43 / 3 > MAX_OPS_PER_SCRIPT,
                      "overflow sanity check on maximum possible sigchecks "
                      "from sig+redeem+pub scripts");
        if (int(scriptSig.size()) < metrics.nSigChecks * 43 - 60) {
            return set_error(serror, ScriptError::INPUT_SIGCHECKS);
        }
    }
    return true;
}

static bool VerifyTaprootSpend(std::vector<valtype> stack,
                               const CScript &script_sig,
                               const CScript &script_pubkey, uint32_t flags,
                               const BaseSignatureChecker &checker,
                               ScriptExecutionMetrics &metrics,
                               ScriptError *serror) {
    if (!IsPayToTaproot(script_pubkey)) {
        return set_error(serror, ScriptError::SCRIPTTYPE_MALFORMED_SCRIPT);
    }
    valtype vch_pubkey =
        valtype(script_pubkey.begin() + TAPROOT_INTRO_SIZE,
                script_pubkey.begin() + TAPROOT_SIZE_WITHOUT_STATE);

    if (stack.size() == 0) {
        return set_error(serror, ScriptError::INVALID_STACK_OPERATION);
    }
    if (stack.size() >= 2 && !stack.back().empty() &&
        stack.back()[0] == TAPROOT_ANNEX_TAG) {
        return set_error(serror, ScriptError::TAPROOT_ANNEX_NOT_SUPPORTED);
    }
    if (stack.size() == 1) {
        // Spend using single signature instead of executing script
        const valtype &vch_sig = stacktop(-1);
        const uint32_t sig_flags = flags | SCRIPT_TAPROOT_KEY_SPEND_PATH;
        if (!CheckTransactionSignatureEncoding(vch_sig, sig_flags, serror) ||
            !CheckPubKeyEncoding(vch_pubkey, sig_flags, serror)) {
            // serror is set
            return false;
        }
        if (vch_sig.empty() || !checker.CheckSig(vch_sig, vch_pubkey,
                                                 std::nullopt, {}, sig_flags)) {
            return set_error(serror,
                             ScriptError::TAPROOT_VERIFY_SIGNATURE_FAILED);
        }
        return set_success(serror);
    }
    // Spend using executing script, internal pubkey and merkle path
    valtype control_block = stacktop(-1);
    valtype script_bytes = stacktop(-2);
    CScript exec_script(script_bytes.begin(), script_bytes.end());
    popstack(stack);
    popstack(stack);
    const uint32_t size_remainder =
        (control_block.size() - TAPROOT_CONTROL_BASE_SIZE) %
        TAPROOT_CONTROL_NODE_SIZE;
    if (control_block.size() < TAPROOT_CONTROL_BASE_SIZE ||
        control_block.size() > TAPROOT_CONTROL_MAX_SIZE ||
        (size_remainder != 0)) {
        return set_error(serror, ScriptError::TAPROOT_WRONG_CONTROL_SIZE);
    }
    if ((control_block[0] & TAPROOT_LEAF_MASK) != TAPROOT_LEAF_TAPSCRIPT) {
        return set_error(serror,
                         ScriptError::TAPROOT_LEAF_VERSION_NOT_SUPPORTED);
    }
    uint256 tapleaf_hash;
    if (!VerifyTaprootCommitment(tapleaf_hash, control_block, vch_pubkey,
                                 exec_script)) {
        return set_error(serror, ScriptError::TAPROOT_VERIFY_COMMITMENT_FAILED);
    }
    if (script_pubkey.size() == TAPROOT_SIZE_WITH_STATE) {
        stack.push_back(
            valtype(script_pubkey.begin() + TAPROOT_SIZE_WITHOUT_STATE + 1,
                    script_pubkey.begin() + TAPROOT_SIZE_WITH_STATE));
    }
    ScriptExecutionData execdata{tapleaf_hash};
    if (!EvalScript(stack, exec_script, flags, checker, metrics, execdata,
                    serror)) {
        // serror is set
        return false;
    }
    if (stack.empty() || CastToBool(stack.back()) == false) {
        return set_error(serror, ScriptError::EVAL_FALSE);
    }
    if (!VerifyScriptPostConditions(stack, script_sig, flags, metrics,
                                    serror)) {
        // serror is set
        return false;
    }
    return set_success(serror);
}

static bool VerifyScriptType(std::vector<valtype> stack,
                             const CScript &script_sig,
                             const CScript &script_pubkey, uint32_t flags,
                             const BaseSignatureChecker &checker,
                             ScriptExecutionMetrics &metrics,
                             ScriptError *serror) {
    if (script_pubkey.size() == 1) {
        return set_error(serror, ScriptError::SCRIPTTYPE_MALFORMED_SCRIPT);
    }
    if (script_pubkey[1] == TAPROOT_SCRIPTTYPE) { // Taproot script version
        return VerifyTaprootSpend(stack, script_sig, script_pubkey, flags,
                                  checker, metrics, serror);
    } else {
        // Script type not defined
        return set_error(serror, ScriptError::SCRIPTTYPE_INVALID_TYPE);
    }
}

bool VerifyScript(const CScript &scriptSig, const CScript &scriptPubKey,
                  uint32_t flags, const BaseSignatureChecker &checker,
                  ScriptExecutionMetrics &metricsOut, ScriptError *serror) {
    set_error(serror, ScriptError::UNKNOWN);

    if (!scriptSig.IsPushOnly()) {
        return set_error(serror, ScriptError::SIG_PUSHONLY);
    }

    ScriptExecutionMetrics metrics = {};

    // scriptSig and scriptPubKey must be evaluated sequentially on the same
    // stack rather than being simply concatenated (see CVE-2010-5141)
    std::vector<valtype> stack, stackCopy;
    {
        ScriptExecutionData execdata{CScript()}; // unused in scriptSig
        if (!EvalScript(stack, scriptSig, flags, checker, metrics, execdata,
                        serror)) {
            // serror is set
            return false;
        }
    }
    if (scriptPubKey.size() > 0 && scriptPubKey[0] == OP_SCRIPTTYPE) {
        if (!VerifyScriptType(stack, scriptSig, scriptPubKey, flags, checker,
                              metrics, serror)) {
            // serror is set
            return false;
        }
        metricsOut = metrics;
        return set_success(serror);
    }
    stackCopy = stack;
    {
        ScriptExecutionData execdata{scriptPubKey};
        if (!EvalScript(stack, scriptPubKey, flags, checker, metrics, execdata,
                        serror)) {
            // serror is set
            return false;
        }
    }
    if (stack.empty()) {
        return set_error(serror, ScriptError::EVAL_FALSE);
    }
    if (CastToBool(stack.back()) == false) {
        return set_error(serror, ScriptError::EVAL_FALSE);
    }

    // Additional validation for spend-to-script-hash transactions:
    if (scriptPubKey.IsPayToScriptHash()) {
        // scriptSig must be literals-only or validation fails
        if (!scriptSig.IsPushOnly()) {
            return set_error(serror, ScriptError::SIG_PUSHONLY);
        }

        // Restore stack.
        swap(stack, stackCopy);

        // stack cannot be empty here, because if it was the P2SH  HASH <> EQUAL
        // scriptPubKey would be evaluated with an empty stack and the
        // EvalScript above would return false.
        assert(!stack.empty());

        const valtype &pubKeySerialized = stack.back();
        CScript pubKey2(pubKeySerialized.begin(), pubKeySerialized.end());
        popstack(stack);

        {
            ScriptExecutionData execdata{pubKey2};
            if (!EvalScript(stack, pubKey2, flags, checker, metrics, execdata,
                            serror)) {
                // serror is set
                return false;
            }
        }
        if (stack.empty()) {
            return set_error(serror, ScriptError::EVAL_FALSE);
        }
        if (!CastToBool(stack.back())) {
            return set_error(serror, ScriptError::EVAL_FALSE);
        }
    }

    if (!VerifyScriptPostConditions(stack, scriptSig, flags, metrics, serror)) {
        // serror is set
        return false;
    }

    metricsOut = metrics;
    return set_success(serror);
}<|MERGE_RESOLUTION|>--- conflicted
+++ resolved
@@ -912,10 +912,10 @@
                                 serror, ScriptError::INVALID_STACK_OPERATION);
                         }
                         valtype &vch = stacktop(-1);
-                        valtype vchHash((opcode == OP_RIPEMD160 ||
-                                         opcode == OP_HASH160)
-                                            ? 20
-                                            : 32);
+                        valtype vchHash(
+                            (opcode == OP_RIPEMD160 || opcode == OP_HASH160)
+                                ? 20
+                                : 32);
                         if (opcode == OP_RIPEMD160) {
                             CRIPEMD160()
                                 .Write(vch.data(), vch.size())
@@ -1706,12 +1706,8 @@
     if ((sigHashType.getBaseType() == BaseSigHashType::SINGLE) &&
         (nIn >= txTo.vout.size())) {
         //  nOut out of range
-<<<<<<< HEAD
-        sighashOut = UINT256_ONE();
+        sighashOut = uint256::ONE;
         return true;
-=======
-        return uint256::ONE;
->>>>>>> 9dff1bea
     }
 
     // Wrapper to serialize only the necessary parts of the transaction being
