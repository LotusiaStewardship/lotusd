// Copyright (c) 2017 The Bitcoin Core developers
// Copyright (c) 2019 The Bitcoin developers
// Distributed under the MIT software license, see the accompanying
// file COPYING or http://www.opensource.org/licenses/mit-license.php.

#include <fs.h>

#ifndef WIN32
#include <cstring>
#include <fcntl.h>
#include <sys/file.h>
#include <sys/utsname.h>
#include <unistd.h>
#else
#ifndef NOMINMAX
#define NOMINMAX
#endif
#include <codecvt>
#include <windows.h>
#endif

namespace fsbridge {

FILE *fopen(const fs::path &p, const char *mode) {
#ifndef WIN32
    return ::fopen(p.c_str(), mode);
#else
    std::wstring_convert<std::codecvt_utf8_utf16<wchar_t>, wchar_t> utf8_cvt;
    return ::_wfopen(p.wstring().c_str(), utf8_cvt.from_bytes(mode).c_str());
#endif
}

#ifndef WIN32

static std::string GetErrorReason() {
    return std::strerror(errno);
}

FileLock::FileLock(const fs::path &file) {
    fd = open(file.c_str(), O_RDWR);
    if (fd == -1) {
        reason = GetErrorReason();
    }
}

FileLock::~FileLock() {
    if (fd != -1) {
        close(fd);
    }
}

static bool IsWSL() {
    struct utsname uname_data;
    return uname(&uname_data) == 0 &&
           std::string(uname_data.version).find("Microsoft") !=
               std::string::npos;
}

bool FileLock::TryLock() {
    if (fd == -1) {
        return false;
    }

    // Exclusive file locking is broken on WSL using fcntl (issue #18622)
    // This workaround can be removed once the bug on WSL is fixed
    static const bool is_wsl = IsWSL();
    if (is_wsl) {
        if (flock(fd, LOCK_EX | LOCK_NB) == -1) {
            reason = GetErrorReason();
            return false;
        }
    } else {
        struct flock lock;
        lock.l_type = F_WRLCK;
        lock.l_whence = SEEK_SET;
        lock.l_start = 0;
        lock.l_len = 0;
        if (fcntl(fd, F_SETLK, &lock) == -1) {
            reason = GetErrorReason();
            return false;
        }
    }

    return true;
}
#else

static std::string GetErrorReason() {
    wchar_t *err;
    FormatMessageW(FORMAT_MESSAGE_ALLOCATE_BUFFER | FORMAT_MESSAGE_FROM_SYSTEM |
                       FORMAT_MESSAGE_IGNORE_INSERTS,
                   nullptr, GetLastError(),
                   MAKELANGID(LANG_NEUTRAL, SUBLANG_DEFAULT),
                   reinterpret_cast<WCHAR *>(&err), 0, nullptr);
    std::wstring err_str(err);
    LocalFree(err);
    return std::wstring_convert<std::codecvt_utf8_utf16<wchar_t>>().to_bytes(
        err_str);
}

FileLock::FileLock(const fs::path &file) {
    hFile = CreateFileW(file.wstring().c_str(), GENERIC_READ | GENERIC_WRITE,
                        FILE_SHARE_READ | FILE_SHARE_WRITE | FILE_SHARE_DELETE,
                        nullptr, OPEN_EXISTING, FILE_ATTRIBUTE_NORMAL, nullptr);
    if (hFile == INVALID_HANDLE_VALUE) {
        reason = GetErrorReason();
    }
}

FileLock::~FileLock() {
    if (hFile != INVALID_HANDLE_VALUE) {
        CloseHandle(hFile);
    }
}

bool FileLock::TryLock() {
    if (hFile == INVALID_HANDLE_VALUE) {
        return false;
    }
    _OVERLAPPED overlapped = {0};
    if (!LockFileEx(hFile, LOCKFILE_EXCLUSIVE_LOCK | LOCKFILE_FAIL_IMMEDIATELY,
                    0, std::numeric_limits<DWORD>::max(),
                    std::numeric_limits<DWORD>::max(), &overlapped)) {
        reason = GetErrorReason();
        return false;
    }
    return true;
}
#endif

std::string get_filesystem_error_message(const fs::filesystem_error &e) {
#ifndef WIN32
    return e.what();
#else
    // Convert from Multi Byte to utf-16
    std::string mb_string(e.what());
    int size = MultiByteToWideChar(CP_ACP, 0, mb_string.data(),
                                   mb_string.size(), nullptr, 0);

    std::wstring utf16_string(size, L'\0');
    MultiByteToWideChar(CP_ACP, 0, mb_string.data(), mb_string.size(),
                        &*utf16_string.begin(), size);
    // Convert from utf-16 to utf-8
    return std::wstring_convert<std::codecvt_utf8_utf16<wchar_t>, wchar_t>()
        .to_bytes(utf16_string);
#endif
}

#ifdef WIN32
#ifdef __GLIBCXX__

// reference:
// https://github.com/gcc-mirror/gcc/blob/gcc-7_3_0-release/libstdc%2B%2B-v3/include/std/fstream#L270

static std::string openmodeToStr(std::ios_base::openmode mode) {
    switch (mode & ~std::ios_base::ate) {
        case std::ios_base::out:
        case std::ios_base::out | std::ios_base::trunc:
            return "w";
        case std::ios_base::out | std::ios_base::app:
        case std::ios_base::app:
            return "a";
        case std::ios_base::in:
            return "r";
        case std::ios_base::in | std::ios_base::out:
            return "r+";
        case std::ios_base::in | std::ios_base::out | std::ios_base::trunc:
            return "w+";
        case std::ios_base::in | std::ios_base::out | std::ios_base::app:
        case std::ios_base::in | std::ios_base::app:
            return "a+";
        case std::ios_base::out | std::ios_base::binary:
        case std::ios_base::out | std::ios_base::trunc | std::ios_base::binary:
            return "wb";
        case std::ios_base::out | std::ios_base::app | std::ios_base::binary:
        case std::ios_base::app | std::ios_base::binary:
            return "ab";
        case std::ios_base::in | std::ios_base::binary:
            return "rb";
        case std::ios_base::in | std::ios_base::out | std::ios_base::binary:
            return "r+b";
        case std::ios_base::in | std::ios_base::out | std::ios_base::trunc |
            std::ios_base::binary:
            return "w+b";
        case std::ios_base::in | std::ios_base::out | std::ios_base::app |
            std::ios_base::binary:
        case std::ios_base::in | std::ios_base::app | std::ios_base::binary:
            return "a+b";
        default:
            return std::string();
    }
}

void ifstream::open(const fs::path &p, std::ios_base::openmode mode) {
    close();
    mode |= std::ios_base::in;
    m_file = fsbridge::fopen(p, openmodeToStr(mode).c_str());
    if (m_file == nullptr) {
        return;
    }
    m_filebuf = __gnu_cxx::stdio_filebuf<char>(m_file, mode);
    rdbuf(&m_filebuf);
    if (mode & std::ios_base::ate) {
        seekg(0, std::ios_base::end);
    }
}

void ifstream::close() {
    if (m_file != nullptr) {
        m_filebuf.close();
        fclose(m_file);
    }
    m_file = nullptr;
}

void ofstream::open(const fs::path &p, std::ios_base::openmode mode) {
    close();
    mode |= std::ios_base::out;
    m_file = fsbridge::fopen(p, openmodeToStr(mode).c_str());
    if (m_file == nullptr) {
        return;
    }
    m_filebuf = __gnu_cxx::stdio_filebuf<char>(m_file, mode);
    rdbuf(&m_filebuf);
    if (mode & std::ios_base::ate) {
        seekp(0, std::ios_base::end);
    }
}

void ofstream::close() {
    if (m_file != nullptr) {
        m_filebuf.close();
        fclose(m_file);
    }
    m_file = nullptr;
}
#else // __GLIBCXX__

#if BOOST_VERSION >= 107700
<<<<<<< HEAD
static_assert(
    sizeof(*BOOST_FILESYSTEM_C_STR(fs::path())) == sizeof(wchar_t),
#else
static_assert(
    sizeof(*fs::path().BOOST_FILESYSTEM_C_STR) == sizeof(wchar_t),
=======
static_assert(
    sizeof(*BOOST_FILESYSTEM_C_STR(boost::filesystem::path())) ==
        sizeof(wchar_t),
#else
static_assert(
    sizeof(*boost::filesystem::path().BOOST_FILESYSTEM_C_STR) ==
        sizeof(wchar_t),
>>>>>>> fa7a44f7
#endif // BOOST_VERSION >= 107700
    "Warning: This build is using boost::filesystem ofstream and ifstream "
    "implementations which will fail to open paths containing multibyte "
    "characters. You should delete this static_assert to ignore this warning, "
    "or switch to a different C++ standard library like the Microsoft C++ "
    "Standard Library (where boost uses non-standard extensions to construct "
    "stream objects with wide filenames), or the GNU libstdc++ library (where "
    "a more complicated workaround has been implemented above).");

#endif // __GLIBCXX__
#endif // WIN32

} // namespace fsbridge<|MERGE_RESOLUTION|>--- conflicted
+++ resolved
@@ -237,13 +237,6 @@
 #else // __GLIBCXX__
 
 #if BOOST_VERSION >= 107700
-<<<<<<< HEAD
-static_assert(
-    sizeof(*BOOST_FILESYSTEM_C_STR(fs::path())) == sizeof(wchar_t),
-#else
-static_assert(
-    sizeof(*fs::path().BOOST_FILESYSTEM_C_STR) == sizeof(wchar_t),
-=======
 static_assert(
     sizeof(*BOOST_FILESYSTEM_C_STR(boost::filesystem::path())) ==
         sizeof(wchar_t),
@@ -251,7 +244,6 @@
 static_assert(
     sizeof(*boost::filesystem::path().BOOST_FILESYSTEM_C_STR) ==
         sizeof(wchar_t),
->>>>>>> fa7a44f7
 #endif // BOOST_VERSION >= 107700
     "Warning: This build is using boost::filesystem ofstream and ifstream "
     "implementations which will fail to open paths containing multibyte "
