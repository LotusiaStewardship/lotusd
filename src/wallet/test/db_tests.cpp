// Copyright (c) 2018 The Bitcoin Core developers
// Distributed under the MIT software license, see the accompanying
// file COPYING or http://www.opensource.org/licenses/mit-license.php.

#include <wallet/bdb.h>

#include <fs.h>

#include <test/util/setup_common.h>

#include <boost/test/unit_test.hpp>

#include <memory>

BOOST_FIXTURE_TEST_SUITE(db_tests, BasicTestingSetup)

BOOST_AUTO_TEST_CASE(getwalletenv_file) {
    std::string test_name = "test_name.dat";
    const fs::path datadir = GetDataDir();
    fs::path file_path = datadir / test_name;
<<<<<<< HEAD
#if BOOST_VERSION >= 107700
    std::ofstream f(BOOST_FILESYSTEM_C_STR(file_path));
#else
    std::ofstream f(file_path.BOOST_FILESYSTEM_C_STR);
#endif // BOOST_VERSION >= 107700
=======
    fs::ofstream f(file_path);
>>>>>>> fa7a44f7
    f.close();

    std::string filename;
    std::shared_ptr<BerkeleyEnvironment> env =
        GetWalletEnv(file_path, filename);
    BOOST_CHECK(filename == test_name);
    BOOST_CHECK(env->Directory() == datadir);
}

BOOST_AUTO_TEST_CASE(getwalletenv_directory) {
    std::string expected_name = "wallet.dat";
    const fs::path datadir = GetDataDir();

    std::string filename;
    std::shared_ptr<BerkeleyEnvironment> env = GetWalletEnv(datadir, filename);
    BOOST_CHECK(filename == expected_name);
    BOOST_CHECK(env->Directory() == datadir);
}

BOOST_AUTO_TEST_CASE(getwalletenv_g_dbenvs_multiple) {
    fs::path datadir = GetDataDir() / "1";
    fs::path datadir_2 = GetDataDir() / "2";
    std::string filename;

    std::shared_ptr<BerkeleyEnvironment> env_1 =
        GetWalletEnv(datadir, filename);
    std::shared_ptr<BerkeleyEnvironment> env_2 =
        GetWalletEnv(datadir, filename);
    std::shared_ptr<BerkeleyEnvironment> env_3 =
        GetWalletEnv(datadir_2, filename);

    BOOST_CHECK(env_1 == env_2);
    BOOST_CHECK(env_2 != env_3);
}

BOOST_AUTO_TEST_CASE(getwalletenv_g_dbenvs_free_instance) {
    fs::path datadir = GetDataDir() / "1";
    fs::path datadir_2 = GetDataDir() / "2";
    std::string filename;

    std::shared_ptr<BerkeleyEnvironment> env_1_a =
        GetWalletEnv(datadir, filename);
    std::shared_ptr<BerkeleyEnvironment> env_2_a =
        GetWalletEnv(datadir_2, filename);
    env_1_a.reset();

    std::shared_ptr<BerkeleyEnvironment> env_1_b =
        GetWalletEnv(datadir, filename);
    std::shared_ptr<BerkeleyEnvironment> env_2_b =
        GetWalletEnv(datadir_2, filename);

    BOOST_CHECK(env_1_a != env_1_b);
    BOOST_CHECK(env_2_a == env_2_b);
}

BOOST_AUTO_TEST_SUITE_END()<|MERGE_RESOLUTION|>--- conflicted
+++ resolved
@@ -18,15 +18,7 @@
     std::string test_name = "test_name.dat";
     const fs::path datadir = GetDataDir();
     fs::path file_path = datadir / test_name;
-<<<<<<< HEAD
-#if BOOST_VERSION >= 107700
-    std::ofstream f(BOOST_FILESYSTEM_C_STR(file_path));
-#else
-    std::ofstream f(file_path.BOOST_FILESYSTEM_C_STR);
-#endif // BOOST_VERSION >= 107700
-=======
     fs::ofstream f(file_path);
->>>>>>> fa7a44f7
     f.close();
 
     std::string filename;
