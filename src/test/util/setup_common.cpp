--- conflicted
+++ resolved
@@ -101,11 +101,8 @@
             "-debug",
             "-debugexclude=libevent",
             "-debugexclude=leveldb",
-<<<<<<< HEAD
             "-allownonstdtxnconsensus=1",
-=======
             "-useecashprefix"
->>>>>>> d11ceaba
         },
         extra_args);
     // clang-format on
