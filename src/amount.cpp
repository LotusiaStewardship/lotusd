--- conflicted
+++ resolved
@@ -12,39 +12,28 @@
 #include <util/system.h>
 #include <tinyformat.h>
 
-static const Currency BCHA{COIN, SATOSHI, 8, "BCHA"};
-static const Currency XEC{100 * SATOSHI, SATOSHI, 2, "XEC"};
+static const Currency CURRENCY_BCHA{COIN, SATOSHI, 8, "BCHA"};
+static const Currency CURRENCY_XEC{100 * SATOSHI, SATOSHI, 2, "XEC"};
+static const Currency CURRENCY_LOTUS{1000000 * SATOSHI, SATOSHI, 6, "XPI"};
 
 const Currency &Currency::get() {
-    return gArgs.GetBoolArg("-ecash", DEFAULT_ECASH) ? XEC : BCHA;
+    return gArgs.GetBoolArg("-ecash", DEFAULT_ECASH) ? CURRENCY_XEC : CURRENCY_LOTUS;
 }
 
 std::string Amount::ToString() const {
-<<<<<<< HEAD
-    return strprintf("%d.%06d %s", *this / COIN, (*this % COIN) / SATOSHI,
-                     CURRENCY_UNIT);
-=======
     const auto currency = Currency::get();
     return strprintf("%d.%0*d %s", *this / currency.baseunit, currency.decimals,
                      (*this % currency.baseunit) / currency.subunit,
                      currency.ticker);
->>>>>>> d11ceaba
 }
 
 Amount::operator UniValue() const {
     bool sign = *this < Amount::zero();
     Amount n_abs(sign ? -amount : amount);
-<<<<<<< HEAD
-    int64_t quotient = n_abs / COIN;
-    int64_t remainder = (n_abs % COIN) / SATOSHI;
-    return UniValue(UniValue::VNUM, strprintf("%s%d.%06d", sign ? "-" : "",
-                                              quotient, remainder));
-=======
     const auto currency = Currency::get();
     int64_t quotient = n_abs / currency.baseunit;
     int64_t remainder = (n_abs % currency.baseunit) / currency.subunit;
     return UniValue(UniValue::VNUM,
                     strprintf("%s%d.%0*d", sign ? "-" : "", quotient,
                               currency.decimals, remainder));
->>>>>>> d11ceaba
 }