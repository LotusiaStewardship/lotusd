// Copyright (c) 2010 Satoshi Nakamoto
// Copyright (c) 2009-2015 The Bitcoin Core developers
// Distributed under the MIT software license, see the accompanying
// file COPYING or http://www.opensource.org/licenses/mit-license.php.

#include <chainparamsbase.h>

#include <tinyformat.h>
#include <util/system.h>

#include <cassert>

const std::string CBaseChainParams::MAIN = "main";
const std::string CBaseChainParams::TESTNET = "test";
const std::string CBaseChainParams::REGTEST = "regtest";

void SetupChainParamsBaseOptions(ArgsManager &argsman) {
    argsman.AddArg(
        "-chain=<chain>",
        "Use the chain <chain> (default: main). Allowed values: main, "
        "test, regtest",
        ArgsManager::ALLOW_ANY, OptionsCategory::CHAINPARAMS);
    argsman.AddArg(
        "-regtest",
        "Enter regression test mode, which uses a special chain in which "
        "blocks can be solved instantly. This is intended for regression "
        "testing tools and app development. Equivalent to -chain=regtest.",
        ArgsManager::ALLOW_ANY | ArgsManager::DEBUG_ONLY,
        OptionsCategory::CHAINPARAMS);
    argsman.AddArg("-testnet", "Use the test chain. Equivalent to -chain=test.",
                   ArgsManager::ALLOW_ANY, OptionsCategory::CHAINPARAMS);
}

static std::unique_ptr<CBaseChainParams> globalChainBaseParams;

const CBaseChainParams &BaseParams() {
    assert(globalChainBaseParams);
    return *globalChainBaseParams;
}

/**
 * Port numbers for incoming Tor connections (8334, 18334, 38334, 18445) have
 * been chosen arbitrarily to keep ranges of used ports tight.
 */
std::unique_ptr<CBaseChainParams>
CreateBaseChainParams(const std::string &chain) {
    if (chain == CBaseChainParams::MAIN) {
<<<<<<< HEAD
        return std::make_unique<CBaseChainParams>("", 10604);
    }

    if (chain == CBaseChainParams::TESTNET) {
        return std::make_unique<CBaseChainParams>("testnet3", 11604);
    }

    if (chain == CBaseChainParams::REGTEST) {
        return std::make_unique<CBaseChainParams>("regtest", 12604);
=======
        return std::make_unique<CBaseChainParams>("", 8332, 8334);
    }

    if (chain == CBaseChainParams::TESTNET) {
        return std::make_unique<CBaseChainParams>("testnet3", 18332, 18334);
    }

    if (chain == CBaseChainParams::REGTEST) {
        return std::make_unique<CBaseChainParams>("regtest", 18443, 18445);
>>>>>>> fa7a44f7
    }

    throw std::runtime_error(
        strprintf("%s: Unknown chain %s.", __func__, chain));
}

void SelectBaseParams(const std::string &chain) {
    globalChainBaseParams = CreateBaseChainParams(chain);
    gArgs.SelectConfigNetwork(chain);
}<|MERGE_RESOLUTION|>--- conflicted
+++ resolved
@@ -39,33 +39,21 @@
 }
 
 /**
- * Port numbers for incoming Tor connections (8334, 18334, 38334, 18445) have
+ * Port numbers for incoming Tor connections (10606, 11606, 12606) have
  * been chosen arbitrarily to keep ranges of used ports tight.
  */
 std::unique_ptr<CBaseChainParams>
 CreateBaseChainParams(const std::string &chain) {
     if (chain == CBaseChainParams::MAIN) {
-<<<<<<< HEAD
-        return std::make_unique<CBaseChainParams>("", 10604);
+        return std::make_unique<CBaseChainParams>("", 10604, 10606);
     }
 
     if (chain == CBaseChainParams::TESTNET) {
-        return std::make_unique<CBaseChainParams>("testnet3", 11604);
+        return std::make_unique<CBaseChainParams>("testnet3", 11604, 11606);
     }
 
     if (chain == CBaseChainParams::REGTEST) {
-        return std::make_unique<CBaseChainParams>("regtest", 12604);
-=======
-        return std::make_unique<CBaseChainParams>("", 8332, 8334);
-    }
-
-    if (chain == CBaseChainParams::TESTNET) {
-        return std::make_unique<CBaseChainParams>("testnet3", 18332, 18334);
-    }
-
-    if (chain == CBaseChainParams::REGTEST) {
-        return std::make_unique<CBaseChainParams>("regtest", 18443, 18445);
->>>>>>> fa7a44f7
+        return std::make_unique<CBaseChainParams>("regtest", 12604, 12606);
     }
 
     throw std::runtime_error(
