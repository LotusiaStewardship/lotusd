--- conflicted
+++ resolved
@@ -1517,18 +1517,7 @@
         }
     }
 
-<<<<<<< HEAD
-    obj.pushKV("warnings", GetWarnings(false));
-=======
-    UniValue softforks(UniValue::VOBJ);
-    for (int i = 0; i < (int)Consensus::MAX_VERSION_BITS_DEPLOYMENTS; i++) {
-        BIP9SoftForkDescPushBack(softforks, chainparams.GetConsensus(),
-                                 Consensus::DeploymentPos(i));
-    }
-    obj.pushKV("softforks", softforks);
-
     obj.pushKV("warnings", GetWarnings(false).original);
->>>>>>> d11ceaba
     return obj;
 }
 
