--- conflicted
+++ resolved
@@ -335,40 +335,11 @@
                 strCommand = request.params[1].get_str();
             }
 
-<<<<<<< HEAD
-    if (request.fHelp || request.params.size() != 2 ||
-        (strCommand != "onetry" && strCommand != "add" &&
-         strCommand != "remove")) {
-        throw std::runtime_error(RPCHelpMan{
-            "addnode",
-            "Attempts to add or remove a node from the addnode list.\n"
-            "Or try a connection to a node once.\n"
-            "Nodes added using addnode (or -connect) are protected from "
-            "DoS disconnection and are not required to be\n"
-            "full nodes as other outbound peers are (though such peers "
-            "will not be synced from).\n",
-            {
-                {"node", RPCArg::Type::STR, RPCArg::Optional::NO,
-                 "The node (see getpeerinfo for nodes)"},
-                {"command", RPCArg::Type::STR, RPCArg::Optional::NO,
-                 "'add' to add a node to the list, 'remove' to remove a "
-                 "node from the list, 'onetry' to try a connection to the "
-                 "node once"},
-            },
-            RPCResult{RPCResult::Type::NONE, "", ""},
-            RPCExamples{
-                HelpExampleCli("addnode", "\"192.168.0.6:10605\" \"onetry\"") +
-                HelpExampleRpc("addnode", "\"192.168.0.6:10605\", \"onetry\"")},
-        }
-                                     .ToString());
-    }
-=======
             if (request.fHelp || request.params.size() != 2 ||
                 (strCommand != "onetry" && strCommand != "add" &&
                  strCommand != "remove")) {
                 throw std::runtime_error(self.ToString());
             }
->>>>>>> c3ff3d05
 
             NodeContext &node = EnsureNodeContext(request.context);
             if (!node.connman) {
@@ -1057,19 +1028,6 @@
                  "address manager"},
             },
         },
-<<<<<<< HEAD
-        RPCExamples{HelpExampleCli("addpeeraddress", "\"1.2.3.4\" 10605") +
-                    HelpExampleRpc("addpeeraddress", "\"1.2.3.4\", 10605")},
-    }
-        .Check(request);
-
-    NodeContext &node = EnsureNodeContext(request.context);
-    if (!node.connman) {
-        throw JSONRPCError(
-            RPC_CLIENT_P2P_DISABLED,
-            "Error: Peer-to-peer functionality missing or disabled");
-    }
-=======
         RPCExamples{HelpExampleCli("addpeeraddress", "\"1.2.3.4\" 8333") +
                     HelpExampleRpc("addpeeraddress", "\"1.2.3.4\", 8333")},
         [&](const RPCHelpMan &self, const Config &config,
@@ -1080,7 +1038,6 @@
                     RPC_CLIENT_P2P_DISABLED,
                     "Error: Peer-to-peer functionality missing or disabled");
             }
->>>>>>> c3ff3d05
 
             UniValue obj(UniValue::VOBJ);
 
