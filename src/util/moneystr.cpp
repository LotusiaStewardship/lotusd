// Copyright (c) 2009-2010 Satoshi Nakamoto
// Copyright (c) 2009-2015 The Bitcoin Core developers
// Distributed under the MIT software license, see the accompanying
// file COPYING or http://www.opensource.org/licenses/mit-license.php.

#include <util/moneystr.h>

#include <tinyformat.h>
#include <util/strencodings.h>
#include <util/string.h>

std::string FormatMoney(const Amount amt) {
    // Note: not using straight sprintf here because we do NOT want localized
    // number formatting.
    Amount amt_abs = amt > Amount::zero() ? amt : -amt;
    const auto currency = Currency::get();
    std::string str =
<<<<<<< HEAD
        strprintf("%d.%06d", amt_abs / COIN, (amt_abs % COIN) / SATOSHI);
=======
        strprintf("%d.%0*d", amt_abs / currency.baseunit, currency.decimals,
                  (amt_abs % currency.baseunit) / currency.subunit);
>>>>>>> d11ceaba

    // Right-trim excess zeros before the decimal point:
    int nTrim = 0;
    for (int i = str.size() - 1; (str[i] == '0' && IsDigit(str[i - 2])); --i) {
        ++nTrim;
    }
    if (nTrim) {
        str.erase(str.size() - nTrim, nTrim);
    }

    if (amt < Amount::zero()) {
        str.insert((unsigned int)0, 1, '-');
    }
    return str;
}

bool ParseMoney(const std::string &money_string, Amount &nRet) {
    if (!ValidAsCString(money_string)) {
        return false;
    }
    const std::string str = TrimString(money_string);
    if (str.empty()) {
        return false;
    }

    const auto currency = Currency::get();
    std::string strWhole;
    Amount nUnits = Amount::zero();
    const char *p = str.c_str();
    for (; *p; p++) {
        if (*p == '.') {
            p++;
            Amount nMult = currency.baseunit / 10;
            while (IsDigit(*p) && (nMult > Amount::zero())) {
                nUnits += (*p++ - '0') * nMult;
                nMult /= 10;
            }
            break;
        }
        if (IsSpace(*p)) {
            return false;
        }
        if (!IsDigit(*p)) {
            return false;
        }
        strWhole.insert(strWhole.end(), *p);
    }
    if (*p) {
        return false;
    }
    // guard against 63 bit overflow
    if (strWhole.size() > 10) {
        return false;
    }
    if (nUnits < Amount::zero() || nUnits > currency.baseunit) {
        return false;
    }

    Amount nWhole = atoi64(strWhole) * currency.baseunit;

    nRet = nWhole + Amount(nUnits);
    return true;
}<|MERGE_RESOLUTION|>--- conflicted
+++ resolved
@@ -15,12 +15,8 @@
     Amount amt_abs = amt > Amount::zero() ? amt : -amt;
     const auto currency = Currency::get();
     std::string str =
-<<<<<<< HEAD
-        strprintf("%d.%06d", amt_abs / COIN, (amt_abs % COIN) / SATOSHI);
-=======
         strprintf("%d.%0*d", amt_abs / currency.baseunit, currency.decimals,
                   (amt_abs % currency.baseunit) / currency.subunit);
->>>>>>> d11ceaba
 
     // Right-trim excess zeros before the decimal point:
     int nTrim = 0;
