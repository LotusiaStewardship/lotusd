// Copyright (c) 2017-2019 The Bitcoin developers
// Distributed under the MIT software license, see the accompanying
// file COPYING or http://www.opensource.org/licenses/mit-license.php.

#include <qt/test/guiutiltests.h>

#include <chainparams.h>
#include <config.h>
#include <key_io.h>
#include <qt/guiutil.h>

namespace {

class GUIUtilTestConfig : public DummyConfig {
public:
    GUIUtilTestConfig()
        : DummyConfig(CBaseChainParams::MAIN), useCashAddr(true) {}
    void SetCashAddrEncoding(bool b) override { useCashAddr = b; }
    bool UseCashAddrEncoding() const override { return useCashAddr; }

private:
    bool useCashAddr;
};

} // namespace

void GUIUtilTests::dummyAddressTest() {
    GUIUtilTestConfig config;
    const CChainParams &params = config.GetChainParams();

    std::string dummyaddr;

    dummyaddr = GUIUtil::DummyAddress(params);
    QVERIFY(!IsValidDestinationString(dummyaddr, params));
    QVERIFY(!dummyaddr.empty());
}

void GUIUtilTests::toCurrentEncodingTest() {
    GUIUtilTestConfig config;
    const CChainParams &params = config.GetChainParams();

    // garbage in, garbage out
    QVERIFY(GUIUtil::convertToXAddress(params, "garbage") == "garbage");

    QString lotus_pubkey = "lotus_16PSJLk9W86KAZp26x3uM176w6N9vUU8YNQLVBwUQ";
    QString cashaddr_pubkey =
<<<<<<< HEAD
        "bitcoincash:qpm2qsznhks23z7629mms6s4cwef74vcwvy22gdx6a";
=======
        "ecash:qpm2qsznhks23z7629mms6s4cwef74vcwva87rkuu2";

    QString base58_pubkey = "1BpEi6DfDAUFd7GtittLSdBeYJvcoaVggu";
>>>>>>> d11ceaba

    QVERIFY(GUIUtil::convertToXAddress(params, cashaddr_pubkey) ==
            lotus_pubkey);
    QVERIFY(GUIUtil::convertToXAddress(params, lotus_pubkey) == lotus_pubkey);
}<|MERGE_RESOLUTION|>--- conflicted
+++ resolved
@@ -44,14 +44,7 @@
 
     QString lotus_pubkey = "lotus_16PSJLk9W86KAZp26x3uM176w6N9vUU8YNQLVBwUQ";
     QString cashaddr_pubkey =
-<<<<<<< HEAD
-        "bitcoincash:qpm2qsznhks23z7629mms6s4cwef74vcwvy22gdx6a";
-=======
         "ecash:qpm2qsznhks23z7629mms6s4cwef74vcwva87rkuu2";
-
-    QString base58_pubkey = "1BpEi6DfDAUFd7GtittLSdBeYJvcoaVggu";
->>>>>>> d11ceaba
-
     QVERIFY(GUIUtil::convertToXAddress(params, cashaddr_pubkey) ==
             lotus_pubkey);
     QVERIFY(GUIUtil::convertToXAddress(params, lotus_pubkey) == lotus_pubkey);
